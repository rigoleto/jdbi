--- conflicted
+++ resolved
@@ -1,7 +1,5 @@
 <?xml version="1.0" encoding="utf-8"?>
 <!--
-~   Copyright (C) 2004 - 2014 Brian McCallister
-~
 ~   Licensed under the Apache License, Version 2.0 (the "License");
 ~   you may not use this file except in compliance with the License.
 ~   You may obtain a copy of the License at
@@ -20,25 +18,14 @@
     <parent>
         <groupId>org.basepom</groupId>
         <artifactId>basepom-standard-oss</artifactId>
-<<<<<<< HEAD
-        <version>7</version>
-=======
-        <version>4</version>
->>>>>>> 8aa7b832
+        <version>8-SNAPSHOT</version>
     </parent>
 
     <groupId>org.jdbi</groupId>
-<<<<<<< HEAD
     <artifactId>jdbi3-parent</artifactId>
     <name>jDBI Parent</name>
     <version>3.0-SNAPSHOT</version>
     <packaging>pom</packaging>
-=======
-    <artifactId>jdbi</artifactId>
-    <name>jDBI</name>
-    <version>2.54-SNAPSHOT</version>
-    <packaging>jar</packaging>
->>>>>>> 8aa7b832
     <description>
         jDBI is designed to provide convenient tabular data access in
         Java(tm). It uses the Java collections framework for query
@@ -97,26 +84,10 @@
         <dep.antlr.version>3.4</dep.antlr.version>
         <dep.spring.version>2.0.1</dep.spring.version>
         <basepom.check.fail-all>true</basepom.check.fail-all>
-<<<<<<< HEAD
-=======
 
         <basepom.test.fork-count>8</basepom.test.fork-count>
         <basepom.test.reuse-vm>false</basepom.test.reuse-vm>
         <basepom.test.timeout>120</basepom.test.timeout>
-    </properties>
-
-    <dependencies>
-
-        <dependency>
-            <groupId>cglib</groupId>
-            <artifactId>cglib-nodep</artifactId>
-            <version>2.2.2</version>
-        </dependency>
->>>>>>> 8aa7b832
-
-        <!-- XXX: DO NOT RELEASE WITH THIS ENABLED -->
-        <!-- Currently the extended checkers do not support Java 8 -->
-        <basepom.check.skip-extended>true</basepom.check.skip-extended>
     </properties>
 
     <build>
@@ -218,140 +189,8 @@
         </dependencies>
     </dependencyManagement>
 
-<<<<<<< HEAD
     <modules>
         <module>core</module>
         <module>sqlobject</module>
     </modules>
-=======
-    <build>
-        <pluginManagement>
-            <plugins>
-                <plugin>
-                    <groupId>org.antlr</groupId>
-                    <artifactId>antlr3-maven-plugin</artifactId>
-                    <version>${dep.antlr.version}</version>
-                </plugin>
-                <plugin>
-                    <groupId>org.apache.maven.plugins</groupId>
-                    <artifactId>maven-javadoc-plugin</artifactId>
-                    <configuration>
-                        <links>
-                            <link>http://docs.oracle.com/javase/6/docs/api/</link>
-                        </links>
-                        <nodeprecated>true</nodeprecated>
-                    </configuration>
-                </plugin>
-                <plugin>
-                    <groupId>org.codehaus.mojo</groupId>
-                    <artifactId>findbugs-maven-plugin</artifactId>
-                    <configuration>
-                        <excludeFilterFile>${project.basedir}/src/findbugs/findbugs-exclude.xml</excludeFilterFile>
-                    </configuration>
-                </plugin>
-                <plugin>
-                    <groupId>com.mycila</groupId>
-                    <artifactId>license-maven-plugin</artifactId>
-                    <configuration>
-                        <header>${project.basedir}/src/license/LICENSE-HEADER.txt</header>
-                        <excludes combine.children="append">
-                            <exclude>**/*.stg</exclude>
-                        </excludes>
-                    </configuration>
-                </plugin>
-            </plugins>
-        </pluginManagement>
-        <plugins>
-            <plugin>
-                <groupId>org.antlr</groupId>
-                <artifactId>antlr3-maven-plugin</artifactId>
-                <executions>
-                    <execution>
-                        <phase>generate-sources</phase>
-                        <goals>
-                            <goal>antlr</goal>
-                        </goals>
-                    </execution>
-                </executions>
-            </plugin>
-            <plugin>
-                <groupId>org.apache.maven.plugins</groupId>
-                <artifactId>maven-shade-plugin</artifactId>
-                <executions>
-                    <execution>
-                        <phase>package</phase>
-                        <goals>
-                            <goal>shade</goal>
-                        </goals>
-                        <configuration>
-                            <artifactSet>
-                                <includes>
-                                    <include>org.antlr:antlr-runtime</include>
-                                    <include>com.fasterxml:classmate</include>
-                                    <include>cglib:cglib-nodep</include>
-                                </includes>
-                            </artifactSet>
-                            <relocations>
-                                <relocation>
-                                    <pattern>org.antlr.runtime</pattern>
-                                    <shadedPattern>org.skife.jdbi.org.antlr.runtime</shadedPattern>
-                                </relocation>
-
-                                <relocation>
-                                    <pattern>net.sf.cglib</pattern>
-                                    <shadedPattern>org.skife.jdbi.cglib</shadedPattern>
-                                </relocation>
-
-                                <relocation>
-                                    <pattern>com.fasterxml.classmate</pattern>
-                                    <shadedPattern>org.skife.jdbi.com.fasterxml.classmate</shadedPattern>
-                                </relocation>
-                            </relocations>
-                        </configuration>
-                    </execution>
-                </executions>
-            </plugin>
-        </plugins>
-    </build>
-
-    <profiles>
-        <profile>
-            <id>travis</id>
-            <activation>
-                <property>
-                    <name>env.TRAVIS</name>
-                </property>
-            </activation>
-            <properties>
-                <project.jdk6.home>${env.JAVA_HOME}</project.jdk6.home>
-            </properties>
-        </profile>
-        <profile>
-            <id>cross-compile</id>
-            <activation>
-                 <jdk>(1.6,]</jdk>
-            </activation>
-            <build>
-                <pluginManagement>
-                    <plugins>
-                        <plugin>
-                            <artifactId>maven-compiler-plugin</artifactId>
-                            <configuration>
-                                <compilerArguments children.combine="append">
-                                    <bootclasspath>${project.jdk6.home}/jre/lib/rt.jar:${project.jdk6.home}/jre/lib/jce.jar:${project.jdk6.home}/../classes/classes.jar</bootclasspath>
-                                </compilerArguments>
-                            </configuration>
-                        </plugin>
-                        <plugin>
-                            <artifactId>maven-javadoc-plugin</artifactId>
-                            <configuration>
-                                <bootclasspath>${project.jdk6.home}/jre/lib/rt.jar:${project.jdk6.home}/jre/lib/jce.jar:${project.jdk6.home}/../classes/classes.jar</bootclasspath>
-                            </configuration>
-                        </plugin>
-                    </plugins>
-                </pluginManagement>
-            </build>
-        </profile>
-    </profiles>
->>>>>>> 8aa7b832
 </project>