--- conflicted
+++ resolved
@@ -51,19 +51,15 @@
 
     private final ConfigRegistry config = new ConfigRegistry();
 
-    private final ConnectionHandler connectionHandler;
+    private final ConnectionFactory connectionFactory;
     private final AtomicReference<TransactionHandler> transactionhandler = new AtomicReference<>(new LocalTransactionHandler());
     private final AtomicReference<StatementBuilderFactory> statementBuilderFactory = new AtomicReference<>(DefaultStatementBuilder.FACTORY);
 
     private final CopyOnWriteArrayList<JdbiPlugin> plugins = new CopyOnWriteArrayList<>();
 
-    private Jdbi(ConnectionHandler connectionHandler) {
-        Objects.requireNonNull(connectionHandler, "null connectionHandler");
-        this.connectionHandler = connectionHandler;
-    }
-
-    public static Jdbi create(ConnectionHandler connectionHandler) {
-        return new Jdbi(connectionHandler);
+    private Jdbi(ConnectionFactory connectionFactory) {
+        Objects.requireNonNull(connectionFactory, "null connectionFactory");
+        this.connectionFactory = connectionFactory;
     }
 
     /**
@@ -72,7 +68,7 @@
      * @return a Jdbi which works on single connection
      */
     public static Jdbi create(Connection connection) {
-        return create(new SingleConnectionHandler(connection));
+        return create(new SingleConnectionFactory(connection));
     }
 
     /**
@@ -97,7 +93,7 @@
      * @return a Jdbi which uses the given connection factory.
      */
     public static Jdbi create(ConnectionFactory connectionFactory) {
-        return create(new DefaultConnectionHandler(connectionFactory));
+        return new Jdbi(connectionFactory);
     }
 
     /**
@@ -295,7 +291,7 @@
         try {
             final long start = System.nanoTime();
             @SuppressWarnings("PMD.CloseResource")
-            Connection conn = connectionHandler.getConnection();
+            Connection conn = connectionFactory.openConnection();
             final long stop = System.nanoTime();
 
             for (JdbiPlugin p : plugins) {
@@ -303,11 +299,7 @@
             }
 
             StatementBuilder cache = statementBuilderFactory.get().createStatementBuilder(conn);
-<<<<<<< HEAD
             Handle h = new Handle(config.createCopy(), connectionFactory::closeConnection, transactionhandler.get(), cache, conn);
-=======
-            Handle h = new Handle(config.createCopy(), transactionhandler.get(), cache, conn, connectionHandler);
->>>>>>> c3fc5fdf
             for (JdbiPlugin p : plugins) {
                 h = p.customizeHandle(h);
             }
