--- conflicted
+++ resolved
@@ -176,7 +176,6 @@
         verify(stmt).setLong(3, 69);
     }
 
-<<<<<<< HEAD
     public static class FooProperty {
         private final Object foo;
 
@@ -199,7 +198,9 @@
 
         public long getId() {
             return id;
-=======
+        }
+    }
+
     @Test
     public void testPrivateClass() throws Exception {
         new ObjectMethodArguments(null, Person.create("hello")).find("name", ctx).get().apply(4, stmt, null);
@@ -251,7 +252,6 @@
         @Override
         public String name() {
             return name;
->>>>>>> 19d63b6f
         }
     }
 }