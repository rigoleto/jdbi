3.2.0
  - add a 'testing' artifact with a JdbiRule for JUnit tests
  - @SqlScript to execute multiple statements
  - add a ResultProducers allowNoResults option in case you may or may not get a result set
  - improve SerializableTransactionRunner 'max retries' semantics
  - add a TemplateEngine based on java.text.MessageFormat
  - allow absence of 'value' on @MaxRows and validate its (lack of) use on SqlObjects
  - fix SqlObject getting confused about result types due to bridge methods
  - add SqlLogger to log queries, timing, and exceptions, with matching LoggableArgument for use in custom ArgumentFactories
  - StringTemplate no longer shares template groups across threads, to work around concurrency issues
<<<<<<< HEAD
  - added SqliteDatabaseRule for testing convenience
=======
  - DefineStatementLexer handles predicates that look like definitions better
>>>>>>> b51f3db4

3.1.1
  - Improve IBM JDK compatibility with default methods
  - Allow non-public SqlObject types!!!
  - Fix some ThreadLocal and StringTemplate leaks

3.1.0
  - The strict transaction handling check in Handle.close() may be disabled via
    getConfig(Handles.class).setForceEndTransactions(false).
  - StringTemplate SQL locator supports StringTemplate groups importing from other groups.
  - New RowReducer interface and related APIs make it simple to reduce master-detail joins
    into a series of master objects with the detail objects attached. See:
    - RowReducer interface
    - LinkedHashMapRowReducer abstract implementation for 90% of cases
    - ResultBearing.reduceRows(RowReducer)
    - @UseRowReducer SQL Object annotation
  - Fixed bug in PreparedBatch preventing batches from being reusable.
  - Additional Kotlin convenience methods to avoid adding ".java" on every Kotlin type:
    - Jdbi.withExtension(KClass, ExtensionCallback)
    - Jdbi.useExtension(KClass, ExtensionConsumer)
    - Jdbi.withExtensionUnchecked(KClass, callback)
    - Jdbi.useExtensionUnchecked(KClass, callback)
  - EnumMapper tries a case insensitive match if there's no exact match
  - OracleReturning.returningDml() supports named parameters
  - Fixed regression in Postgres typed enum mapper, which caused a fallback on the
    Jdbi default enum mapper.

3.0.1
  - Kotlin mapper support for @Nested annotation
  - ReflectionMapperUtil utility class made public.
  - collectInto() and SQL Object return type support for OptionalInt, OptionalLong,
    and OptionalDouble, and Vavr Option.
  - New jdbi3-sqlite plugin with SQLite-specific binding and column mapping for java.net.URL.
  - Workaround for multithreaded race condition loading StringTemplate STGroups and templates.
  - Column mapper for Vavr Option.

3.0.0
  - [breaking] Added ConfigRegistry parameter to SqlLocator.locate() method.

3.0.0-rc2
  - Row and column mapper for Optional types
  - Binding of nested attributes e.g. ":user.address.city" with bindBean(), bindMethods(),
    bindFields(), as well as @BindBean, @BindMethods, and @BindFields in SQL objects.
  - Mapping of nested attributes with BeanMapper, ConstructorMapper, and FieldMapper, using
    the @Nested annotation.
  - SQL Objects inherit class annotations from supertypes.
  - bindList() and @BindList now follow the parameter naming style of the active SqlParser,
    via the new SqlParser.nameParameter() method. e.g. ":foo" for ColonPrefixSqlParser, vs
    "#foo" for HashPrefixSqlParser.

3.0.0-rc1
  - SQL Object methods may have a Consumer<T> instead of a return type. See
    http://jdbi.github.io/#_consumer_methods.

3.0.0-beta4
  - [breaking] ResultSetMapper -> ResultSetScanner; reducing overloaded 'Mapper'
  - PreparedBatch: throw an exception if you try to add() an empty binding
  - [breaking] Removed column mapper fallback behavior from
    StatementContext.findRowMapperFor() and RowMappers.findFor(), in favor or new
    StatementContext.findMapperFor() and Mappers.findFor() methods. Previously,
    findRowMapperFor() would first consult the RowMappers registry, then the
    ColumnMappers registry if no RowMapper was registered for a given type. Thus:
    - StatementContext.findMapperFor(...) or Mappers.findFor() may return a row mapper or
      a first-column mapper.
    - StatementContext.findRowMapperFor(...) or RowMappers.findFor() returns only row
      mappers
    - StatementContext.findColumnMapperFor(...) or ColumnMappers.findFor() returns only
      column mapper
  - [breaking] Renamed @SqlMethodAnnotation meta-annotation to @SqlOperation.
  - Added support for Vavr object-functional data types in jdbi3-vavr module.
  - java.time.ZoneId support

3.0.0-beta3
  - Added Kotlin extension methods to Jdbi class, to work around Kotlin's lack
    of support for exception transparency: withHandleUnchecked,
    useHandleUnchecked, inTransactionUnchecked, useTransactionUnchecked,
    withExtensionUnchecked, useExtensionUnchecked.
  - Renamed org.jdbi:jdbi3 artifact to org.jdbi:jdbi3-core, for consistency with
    other modules.
  - [breaking] StatementContext.getParsedSql() now returns a ParsedSql instead of String
  - [breaking] Remove SqlStatement fetchForward / Reverse ; statements now FORWARD_ONLY

3.0.0-beta2
  - [breaking] Removed Handle.update() and Handle.insert(), in favor of
    Handle.execute(), which does the same thing. Handle.execute() now returns
    the update count.
  - Removed core dependency on Guava.
  - [breaking] Switch from 1- to 0-based indices in OracleReturning.returnParameters()
  - [breaking] Added StatementContext parameter to NamedArgumentFinder.find() method
  - [breaking] Moved JoinRowMapper.JoinRow class to top-level class
  - [breaking] Modified @Register* annotations to be repeatable, instead of using
    array attributes.
  - [breaking] Moved and renamed MapEntryMapper.Config to top-level class
    MapEntryMappers
  - MapMapper preserves column ordering, #848
  - [breaking] split Handle.cleanupHandle() into cleanupHandleCommit() and *Rollback()
  - [breaking] remove TransactionStatus enum
  - [breaking] Refactored StatementRewriter into TemplateEngine and SqlParser.

3.0.0-beta1
  - [breaking] Refactored SqlStatementCustomizerFactory.createForParameter(...)
    - Now returns new SqlStatementParameterCustomizer type, so parameter customizers
      can be cached and reused for performance.
    - Now accepts a `Type` parameter, so parameter binders no longer have to check
      whether the statement is a PreparedBatch.
  - [breaking] Handlers config class, refactored HandlerFactory permit alternative
    method handler mapping strategies.
  - [breaking] Renamed BeanMapper, FieldMapper, and ConstructorMapper's `of(...)`
    methods to `factory(...)`. Added `of` methods in their place which return
    RowMappers, whereas the `factory` methods from before return `RowMapperFactory`s.
  - [breaking] Mixing named and positional parameters in SQL statements will now
    throw an exception. See https://github.com/jdbi/jdbi/pull/787
  - Handlers registry allows users to use custom SQL Object method handlers
    without a SQL method annotation.
  - HandlerDecorators registry allows adding custom behavior to any SQL Object
    method, with or without an annotation.
  - jdbi3-kotlin plugin adds support for mapping Kotlin data classes.
  - jdbi3-kotlin-sqlobject plugin adds support for Kotlin SQL Objects,
    including Kotlin default methods, and default parameter values.
  - Support for collecting results into Map, and Guava's Multimap.
  - Configuration option to control how "untyped null" arguments are bound.
    Useful for some database vendors (e.g. Derby, Sybase) that expect a different
    SQL type constant for null values.
  - Support boolean[] return type from @SqlBatch methods
  - Bug fixes:
    - NullPointerException in Postgres plugin when binding null UUID
    - IllegalArgumentException with @SqlBatch when the batch is empty
    - NullPointerException when `null` is bound to an array column.

3.0.0-beta0
  - Redesigned for Java 8 - lambdas, streams, optionals, exception transparency
  - Support for java.time (JSR-310) types like LocalDate and OffsetDateTime
  - Better support for custom collection types, using Java 8 Collector
  - SQL array support -- finally!
  - BeanMapper and other reflection-based mappers now recognize snake_case
    column names, and match them up to Java properties
  - Plugin architecture that makes it easy to share configuration
  - Plugins to support types from 3rd party libraries: JodaTime, Guava,
    StringTemplate, Spring
  - Plugins to support specific database vendors: H2, Oracle, Postgres
  - Migration-friendly: Jdbi v2 and v3 will happily coexist within the same
    project, so you can migrate at your own pace.

2.78
  - @BindIn: fix handling of empty lists on Postgres
  - clear SqlObject ThreadLocals on close, fixes leak on e.g. webapp reload
  - expose Script.getStatements()

2.77
  - Improved BindIn functionality: can now process Iterables and arrays/varargs
    of any type, and has configurable handling for a null/empty argument.
    Check the source code comments or your IDE hints for details.

2.76
  - SPRING BREAKING CHANGE: move from Spring 2 to Spring 3, how timely of us
  - SQL lookups in the context of a SqlObject method now also find according
    to the same rules as annotation
  - DefaultMapper now has option to disable case folding
  - Fix AbstractMethodError swallowing in SqlObject methods

2.75
  - simple @GetGeneratedKeys @SqlBatch support (only int keys for now)
  - ClasspathStatementLocator performance improvements

2.74
  - cglib 3.2.2, asm 5.1; fixes codegen for new Java 8 bridge methods
  - @UseStringTemplate3StatementLocator now caches created locators
  - new @OutParameter annotation for fetching named out params on @SqlCall methods
  - expose Handle.isClosed

2.73
  - Allow clearing of bindings in SQLStatement
  - (finally!) parse Postgres CAST syntax 'value::type' properly in colon
    prefix statements
  - fix @SqlBatch hanging if you forget to include an Iterable-like param
  - fix @SqlUpdate @GetGeneratedKeys to allow non-number return types
  - Expose Foreman on StatementContext

2.72
  - Support for the ability to provide a list of the column names returned
    in a prepared batch #254

2.71
  - fix @BindBean of private subtypes, #242

2.70 *** MAJOR CHANGES ***
  - allow JDK8 default methods in SQLObject interfaces. Backport of #190.
  - switch to standard Maven toolchains.xml for cross-compilation, #169.
    See https://maven.apache.org/guides/mini/guide-using-toolchains.html
    for instructions on how to use it.
  - Correctly handle semicolons and inline comments in SQL statements.
    Existing SQL statements may break due to lexer changes, ensure you have
    test coverage.
  - Introduce "column mappers" which dramatically improve type handling
    for BeanMapper-style automatic mapping
      see https://github.com/jdbi/jdbi/pull/164
  - Disallow "nested" transactions explicitly.  They almost certainly don't
    work the way you expect.  Use savepoints instead.
  - Eagerly check return type of @SqlUpdate annotated SqlObject methods
  - Allow getting generated keys by name for Oracle
  - Allow getting generated keys from prepared Batch statements
  - Cache StatementRewriter parsing of statements
  - Support mapping of URI, char, Character types

2.63
  - Include lambda-friendly callback methods on Handle and DBI, #156

2.62
  - Also include asm in shade, fixes build.  Sorry about the broken releases...

2.61 *** DO NOT USE ***
  - Fix shading broken in 2.60, fixes #152

2.60 *** DO NOT USE ***
  - Fix Javadoc generation for JDK6 and JDK8
  - Add support for /* */ style comments in statements
  - Add @BindMap annotation which allows parameters passed in a Map<String, Object>
  - Add support for running Script objects as individual statements rather than batch
  - Add support for default bind name based on argument position number (thanks @arteam)
  - Fix SqlObject connection leak through result iterator (thanks @pierre)
  - Switch to using cglib instead of cglib-nodep so we can pull ASM 5.0.2 which is Java 8 compatible
  - Classmate to 1.1.0

2.59
  - Fixes #137, broken ClasspathStatementLocator cache (thanks @HiJon89).
  - Recognize MySQL REPLACE statements

2.58
  - Identical to 2.57 except that the jar is correctly shaded.


2.57  *** DO NOT USE *** - Packaging for 2.57 was accidentially broken, use 2.58 instead.
                           Thanks to @HiJon89 for spotting the problem!
  - use Types.NULL for null objects (thanks @christophercurrie)
  - improve behavior on transactional autocommit (thanks @hawkan)
  - fix connection leak in on-demand sqlobject (thanks @pmaury)
  - code cleanups


2.54
  - fix cleanup bug when e.g. cleanupHandle was called multiple times
    on the same query.
  - Generic object binding uses specific type if value is non-null.


2.53
  - Tests now run in parallel
  - Added Template supergroup loading to StringTemplate3StatementLocator
  - add a global cache for templates loaded from an annotation.
  - fix a handler cache bug.

2.52
  - not released

2.51
  - fix PMD, Findbugs and javadoc complaints
  - clean license headers in all source files
  - use basepom.org standard-oss base pom to build,
      build with all checkers enabled
  - build with antlr 3.4
  - use classmate 0.9.0 (from 0.8.0)
  - make all dependencies that are not required optional (not provided)

2.50
  - add travis setup for autobuilds
  - Remove log4j dependency for slf4j logger
  - Ensure that compilation using JDK7 or better uses a JDK6 rt.jar
  - Fix the @BindBean / Foreman.waffle code to use correct ArgumentFactories
    and not just the ObjectArgumentFactory
  - fix spurious test failures when using newer versions of the surefire plugin


2.45
  - Support for setting Enum values from strings in BeanMapper
2.44
  - Add java.io.Closeable to Handle and ResultIterator
2.35
  - Use CGLIB for sql objects instead of dyanmic proxies
  - Support for classes as well as interfaces in the sql object api
  - Add @Transaction for non @Sql* methods in sql objects
  - @CreateSqlObject annotation sql objects to replace Transmogrifier

2.31
  - Add access to ResultSet on FoldController

2.12
  - Registered Mappers on DBi and Handle, and the Query#mapTo addition
  - Sql Object API

2.11
  - Botched release attempt with Maven 3

2.10.2
  - Bugfix: Allow escaping of arbitrary characters in the SQL source, especially allow
            escaping of ':' (which is needed for postgres type casts)

2.10.0
  - minor code cleanups to reduce number of warnings
  - Expose NamedArgumentFinder to allow custom lookup of Arguments. JDBI already provides
    two implementations of the Interface, one for Maps and one for BeanProperties.
  - Add ability to set query timeout (in seconds) on SqlStatement

2.9.3
  - Add <url /> element to pom so can get into central :-)

2.9.2
  - Add ` as a legal SQL character in colon prefix grammar
  - non-existent release, fighting maven

2.9.1
  - First 2.9 series release

2.9.0
  - Make the DefaultMapper public.
  - Aborted, trying to make gpg signing work correctly

2.8.0
  - Add methods to SqlStatement and PreparedBatch that allow adding a set of defines
    to the context in one go.
  - Add ~ { and } as legal characters in the colon prefix grammar

2.7.0
  - A TimingCollector was added which can be registered on the DBI or handle which then
    gets called with nanosecond resolution elapsed time every time a statement is run
    against the data base.
  - re-added some Exception constructors that were accidentially removed in 2.3.0 making
    2.4.0-2.6.x non-backwards compatible.
  - Bind java.util.Date as a timestamp because it contains time and date.
  - BasicHandle constructor is now package private (which it always should have been)
  - add Clirr Report to the Maven Site
  - convert all calls to System.currentTimeMillis() to System.nanoTime(), which is more
    accurate and much more lightweight. As we only calculate time differences, it is
    good enough.
  - fix more compiler warnings
  - add null checks for all object types on SqlStatement
  - move object null checks, that don't require boxing/unboxing
    into the Argument classes. Keep the checks for object/primitive
    types in SQL to avoid boxing/unboxing overhead.

2.6.0
   Fix a number of compiler warnings
   Add new binding methods for SqlStatement
    - Integer, Boolean, Byte, Long, Short  Object
    - double, float, short primitive
   All bind methods taking an object should check
   for null values and bind a NullArgument accordingly.

2.5.0
    Add new binding methods for SqlStatement
      - char types
      - boolean as int (for DBs missing a boolean type)
    Re-add unit test removed in 2.4.9 with unicode escapes

2.4.9
    Remove Unit tests that fails depending on Platform Encoding

2.4.8
    Switch to ANTLR 3 for grammars so that shading works again

2.4.5
    Move source code to github

2.4.4
    Fix several dependency and shading issues which came up from the
    ant to conversion.

2.4.3
    Add better messages on statement exceptions

2.4.2
    Switch to maven2 for builds

    Add the statement context to statement related exceptions, including a new
    DBIExcpetion abstact subclass, StatementException, which exposes this.

2.3.0
    Fix OracleReturning compile time dependency using Reflection.
    Deprecated OracleReturning.
    Added CallableStatement support :
      - new method handle.prepareCall
      - new Call class and CallableStatementMapper interface

    Fixes to colon prefix grammar to support empty string literals and
    escaped quotes.

    Added access to more of the actual context for a statement to StatementContext

2.2.2
    Change OracleReturning to use oracle.jdbc.oraclePreparedStatement for
    compatibility with ojdbc6.jar compatibility

2.2.1
    Fix a result set leak in the case of a Mapper raising an exception rather
    than returning cleanly

2.2.0
    Add DBI#inTransaction

2.1.1
    Add timing info to logging calls

2.1.0
    Add Query#fold

    Add additional logging around handles and transactions

2.0.2
    Clean up a NullPointerException which was masking an
    UnableToCreateStatementException

2.0.1
    Add '!' to the characters for LITERAL in the colon prefix grammar

2.0.0
    Add Query#list(int) in order to allow for a maximum resukt size from
    eager query execution.

    Add sql logging facility

1.4.6
    Fix an NPE when dealing with metadata in Args.

2.0pre17

    Change statement customizer to have before and after callbacks

    Change OracleReturning to use the after callback to extract results

2.0pre16
    Clean up the build so the stringtemplate stuff is useful

    SqlStatement#bind(*, Character) which converts to a string

    Provide a non-caching default statement builder

    Allow setting the statement builder on a DBI explicitely

    Allow re-use of a prepared batch by clearing the parts prior to execution

    Change query iterated results to clean resources in the same manner as list,
    just later

2.0pre15
    Move StringTemplate stuff back into unstable

    Support for checkpointed transactions

2.0pre14
    Add convenience classes for one value result sets

    StringTemplate 3.0 based statement locator and a classpath based loader

    Improve grammar for named param parsing (| in LITERAL)

2.0pre13
    Spring (2.0) support classes

    Add ability to define statement attributes at the DBI and Handle levels

    Have prepared batch use the statement locator

    Bean resultset mapper invokes the right ResultSet.getXXX() for each
    property type (getObject() on Oracle returns internal Oracle types)

    Allow positional binding for PreparedBatch

    Renamed PreparedBatchPart.another() to next()

    Change SqlStatement#first to return null on an empty result instead of an NPE

    Allow setting attributes on statement contexts for batches and prepared batches

    SqlStatement.bindNull(...)

2.0pre12
    [bugfix] Pass statement context into result mapped queries

2.0pre11
    Create the StatementContext to allow for tunneling state into the various
    client defined tweakables

2.0pre10
    allow numbers in named params

2.0pre9
    Fix up IDBI to have the DBI functional methods and not the config methods

2.0pre8
    Add double quote handling to named param magic

2.0pre7
    Added Oracle DML Returning features

2.0pre6
    Pluggable statement builders

    More literal characters in the named statement parser

2.0pre5
    Improve grammar for named param parsing (_ @ and _ in LITERAL)

2.0pre4
    Switch to an ANTLR based grammar for named param parsing

2.0pre3
    JDBC4 Style "Ease of Development" and API Docs

2.0pre2
    Flesh out convenience APIS

2.0pre1
    Complete Rewrite

1.4.5
    Fix bug in caching added in 1.4.4

    Optimize statement literal or named statement detection

1.4.4
    Allow for create/drop/alter statements

    Cache whether or not a driver supports asking for prepared statement parameter types

1.4.3
    Handle drivers (such as Oracle) which throw an exception when trying to retrieve
    prepared statement parameter type information.

1.4.2
    Be explicit about target jdk version (1.4) for this branch

1.4.1
    Fixed bug where null is being set via setObject instead of setNull
    Thank you, Simone Gianni!

1.4.0
    Expose the new functionality on interfaces as well as concrete classes

1.3.3
    Expose the handle decorator functionality on the IDBI interface

    Add a script locator mechanism analogous to the statement locator

1.3.2
    Save SQLException to provide more information to the DBIException on
    statement execution

1.3.1
    Issue with a matcher not being reset which only showed up under jdk 1.5. Thank you Patrick!

1.3.0
    Wrap exceptions thrown from handle in Spring DataAccessExceptions for the
    Spring adaptor. Thank you Thomas Risberg.

    Support for "global" named parameters at the handle and DBI levels

1.2.5
    Change Handle#script to batch the statements in the script

1.2.4
    Bug fix in named parameter handling with quotes (would ignore some named params incorrectly)

1.2.3
    Allow configuring transaction handlers in properties

    Allow configuring of externalized sql locating (ie, non-classpath)

1.2.2
    Add callback based transaction handling in order to cleanly support the various
    transactional contexts (CMT, BMT, Spring, Local) etc.

1.2.1
    Via the Spring DBIBean, IDBI#open(HandleCallback) now uses the transactionally bound handle
    if there is one.

1.2.0
    DBIException now extends RuntimeException. The 7 character change major release =)

    Added DBIUtils.closeHandleIfNecessary(Handle, IDBI) to allow for transparently managing
    transactions and connections in Spring whteher tx's are enabled or not.

1.1.2
    Handle#query(String, RowCallback): void no longer starts a transaction
    automagically

1.1.1
    Support full-line comments in external sql and sql scripts. Full line comments
    must begin with # or // or -- as the first character(s) on the line.

1.1.0
    Added handle#first(..): Map convenience functions to query for individual rows

    Removed DBITransactionFailedException and used plain old DBIException
    in its place

    Added unstable package for holding elements subject to API changes
    during a major release cycle.

    Handle decorator functionality added to unstable feature set

    JavaBean mapped named parameter support

    Renamed Handle#preparedBatch to Handle#prepareBatch

    Queries return java.util.List instead of java.util.Collection

    Much more sophisticated auto-configuration

    Broke backwards compatibility on handle.query(String, Object) method behavior
        (this is reason why 1.1.0 version increment)
        (read the javadocs if you use this method)

    Removed method Handle#query(String, Object, Object)
        Could lea to confusion with changed behavior mentioned above

1.0.10
    Batch and PreparedBatch Support

    Removed an unused exception

    Fixed bug in named parameter extractor (would miss named params not preceeded by whitespace)

1.0.9
    Better auto-detection of statement type (named, raw sql, etc)

1.0.8
    Spring integration tools

1.0.7
    Provide an interface for the DBI class in order to play nicer with proxies

1.0.6
    Prepared statement re-use was failing on Oracle, fixed.

1.0.5
    Fleshed out the execute(..) methods to take full array of arguments, like
    query.

    Added update(..): int which return number of rows affected

    Lots of internal refactoring

1.0.4
    Was swallowing an exception in one place for the (brief) 1.0.3 release.
    Definately upgrade if using 1.0.3

1.0.3
    Fixed a bug where quoted text could be interpreted as named tokens, bad me.

    Added HandleCallback methods to DBI to manage handle db resources etc for
    clients.

    Removed test dependency on Jakarta commons-io, which had been used, previously,
    for deleting the test database. Tests now depend only on derby and junit, still
    with no runtime dependencies (other than the JDBC driver for your database).

1.0.2
    Added facility for loading connection info from properties file
    for convenience. Totally optional, thankfully.

1.0.1
    Added overloaded argument signatures to callback-based queries

1.0
    Initial Release<|MERGE_RESOLUTION|>--- conflicted
+++ resolved
@@ -8,11 +8,8 @@
   - fix SqlObject getting confused about result types due to bridge methods
   - add SqlLogger to log queries, timing, and exceptions, with matching LoggableArgument for use in custom ArgumentFactories
   - StringTemplate no longer shares template groups across threads, to work around concurrency issues
-<<<<<<< HEAD
   - added SqliteDatabaseRule for testing convenience
-=======
   - DefineStatementLexer handles predicates that look like definitions better
->>>>>>> b51f3db4
 
 3.1.1
   - Improve IBM JDK compatibility with default methods
