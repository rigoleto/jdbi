--- conflicted
+++ resolved
@@ -6,13 +6,10 @@
   - [breaking] Switch from 1- to 0-based indices in OracleReturning.returnParameters()
   - [breaking] Added StatementContext parameter to NamedArgumentFinder.find() method
   - [breaking] Moved JoinRowMapper.JoinRow class to top-level class
-<<<<<<< HEAD
+  - [breaking] Modified @Register* annotations to be repeatable, instead of using
+    array attributes.
   - [breaking] Moved and renamed MapEntryMapper.Config to top-level class
     MapEntryMappers
-=======
-  - [breaking] Modified @Register* annotations to be repeatable, instead of using
-    array attributes.
->>>>>>> 74185e3a
 
 3.0.0-beta1
   - [breaking] Refactored SqlStatementCustomizerFactory.createForParameter(...)
