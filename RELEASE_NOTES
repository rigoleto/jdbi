3.6.0
  - New API
    - ConnectionFactory now also may customize connection closing
    - GenericTypes.findGenericParameter(Type, Class) now also takes an index, e.g. to resolve `V` in `Map<K, V>`
<<<<<<< HEAD
    - GenericMapMapperFactory enables fluent API and SqlObject support for mapping homogenously typed rows
      (e.g. "select 1.0 as low, 2.0 as medium, 3.0 as high") to `Map<String, V>` for any `V`
      that can be handled by a ColumnMapper.
    - ResultBearing.mapToMap overloads to use the GenericMapMapperFactory
=======
    - @JdbiConstructor can now be placed on a static factory method
>>>>>>> 0ffb040e
  - New beta API
    - Type qualifiers for binding and mapping. Use annotations to distinguish between different SQL
      data types that map to the same Java type. e.g. VARCHAR, NVARCHAR, and Postgres MACADDR all
      map to String, but are bound and mapped with different JDBC APIs.
    - Support for NVARCHAR columns, using the @NVarchar qualifying annotation
    - Support for Postgres MACADDR columns, using the @MacAddr qualifying annotation.
    - Support for HSTORE columns, using the @HStore annotation

3.5.2
  - Bug Fixes
    - bindList throws an NPE if called with an immutable list,
      method is safe according to the specification
  - Improvements
    - improve binding private implementations of interfaces
    - improved loggability (through SqlLogger) of JDBI's built-in Argument instances

3.5.1 (whoops, 3.5.0 was released from the wrong commit!)
  - New API
    - SqlStatements.allowUnusedBindings allows you to bind Arguments to query parts that may be
      left out of the final query (e.g. by a TemplateEngine that renders conditional blocks)
      without getting an Exception.
    - Added the MapMappers JdbiConfig class to configure column name case changes, preferred over
      the old boolean toggle.
    - ColumnNameMatcher.columnNameStartsWith() method, used by reflection mappers to short-circuit
      nested mappings when no columns start with the nested prefix.
    - bindMethodsList and @BindMethodsList create VALUES(...) tuples by calling named methods
  - Improvements
    - SqlObject no longer transforms non-Runtime exceptions (slightly breaking change)
    - Use MethodHandles over Reflection to additionally do less exception wrapping / transformation
    - Skip unused string formatting for performance
    - Spring FactoryBean better singleton support
    - KotlinMapper respects constructor annotations, lateinit improvements
    - Behavioral fixes in Argument binding where the number of provided Arguments differs from the
      expected number.
    - Optional mapping of @Nested objects when using BeanMapper, ConstructorMapper, FieldMapper, or
      KotlinMapper. @Nested objects are only mapped when the result set contains columns that match
      the nested object.
    - ConstructorMapper allows constructor parameters annotated @Nullable to be missing from the
      result set. Any annotation named "Nullable" from any package may be used.
    - jdbi3-testing artifact has pg dependencies marked as optional, in case you e.g. only want h2
      or oracle
    - LocalTransactionHandler: rollback on thrown Throwable
    - test on openjdk11
    - EnumSet mapping support

3.4.0
    [ NOTE: this release's git tags are missing due to maintainer error! ]
  - New API
    - StatementException.getShortMessage
    - SqlStatements.setQueryTimeout(int) to configure the JDBC Statement queryTimeout.
  - Bug Fixes
    - Bridge methods cause SqlObject exceptions to get wrapped in `InvocationTargetException`
    - Ignore static methods on SqlObject types
  - Improvements
    - Handle `null` values in defined attributes

3.3.0
  - New API
    - SerializableTransactionRunner.setOnFailure(), setOnSuccess() methods allow callbacks to be
      registered to observe transaction success and failure.
    - JdbiRule.migrateWithFlyway() chaining method to run Flyway migrations on the test database
      prior to running tests.
    - @UseStringSubstitutorTemplateEngine SQL object annotation.
    - @Beta annotation to identify non-final APIs.
      - Application developers are invited to try out beta APIs and provide feedback to help us
        identify weaknesses and make improvements before new APIs are made final.
      - Library maintainers are discouraged from using beta APIs, as this might lead to
        ClassNotFoundExceptions or NoSuchMethodExceptions at runtime whenever beta APIs change.
  - Improvements
    - Added some extra javadoc to SqlLogger
    - @UseTemplateEngine now works with MessageFormatTemplateEngine and
      StringSubstitutorTemplateEngine
  - Bug fixes
    - SqlStatement.bindMethods() (and @BindMethods) now selects the correct method when the method
      return type is generic.
    - mapToMap() no longer throws an exception on empty resultsets when
      ResultProducers.allowNoResults is true
  - Breaking changes
    - Remove JdbiRule.createJdbi() in favor of createDataSource(). This was necessary to facilitate
      the migrateWithFlyway() feature above, and pave the way for future additions.
    - Remove SqlLogger.wrap() added in 3.2.0 from public API.
    - Convert MessageFormatTemplateEngine from an enum to a plain class with a public constructor.
      The INSTANCE enum constant has been likewise removed.
    - Remove StringSubstitutorTemplateEngine.defaults(), .withCustomizer() factory methods, in
      favor of the corresponding public constructors.

3.2.1
  - Fix IllegalArgumentException "URI is not hierarchical" in FreemarkerSqlLocator.

3.2.0
  - New modules:
    - jdbi3-testing - JdbiRule test rule for JUnit tests
    - jdbi3-freemarker - render SQL templates using FreeMarker
    - jdbi3-commons-text - render SQL templates using Apache commons-text StringSubstitutor
    - jdbi3-sqlite - plugin for use with SQLite database
  - New API
    - @SqlScript annotation to execute multiple statements
    - SqlLogger for logging queries, timing, and exceptions. Replacing TimingCollector, which
      is now deprecated
    - Add ResultProducers.allowNoResults configuration option in case you may or may not get a
      result set
    - MessageFormatTemplateEngine template engine, renders SQL using java.text.MessageFormat
    - SqliteDatabaseRule test rule (in jdbi3-core test jar)
  - Improvements
    - @MaxRows.value() may now be omitted when used as a parameter annotation
    - SerializableTransactionRunner 'max retries' handling throws more meaningful exceptions
    - Postgres operators like '?' and '?|' may now be used without being mistaken for a positional
      parameter. Escape them in your SQL statements as '??' and '??|', respectively.
    - Support for binding OptionalInt, OptionalLong, and OptionalDouble parameters.
  - Bug fixes:
    - SqlObject default methods now work in JDK 9
    - SqlObject no longer gets confused about result types due to bridge methods
    - StringTemplate no longer shares template groups across threads, to work around concurrency
      issues in StringTemplate project
    - DefineStatementLexer handles predicates that look like definitions better. No more errors
      on unmatched "<" when you really meant "less than!"
    - LocalDate binding should store the correct date when the server and database are running
      in different time zones.

3.1.1
  - Improve IBM JDK compatibility with default methods
  - Allow non-public SqlObject types!!!
  - Fix some ThreadLocal and StringTemplate leaks

3.1.0
  - The strict transaction handling check in Handle.close() may be disabled via
    getConfig(Handles.class).setForceEndTransactions(false).
  - StringTemplate SQL locator supports StringTemplate groups importing from other groups.
  - New RowReducer interface and related APIs make it simple to reduce master-detail joins
    into a series of master objects with the detail objects attached. See:
    - RowReducer interface
    - LinkedHashMapRowReducer abstract implementation for 90% of cases
    - ResultBearing.reduceRows(RowReducer)
    - @UseRowReducer SQL Object annotation
  - Fixed bug in PreparedBatch preventing batches from being reusable.
  - Additional Kotlin convenience methods to avoid adding ".java" on every Kotlin type:
    - Jdbi.withExtension(KClass, ExtensionCallback)
    - Jdbi.useExtension(KClass, ExtensionConsumer)
    - Jdbi.withExtensionUnchecked(KClass, callback)
    - Jdbi.useExtensionUnchecked(KClass, callback)
  - EnumMapper tries a case insensitive match if there's no exact match
  - OracleReturning.returningDml() supports named parameters
  - Fixed regression in Postgres typed enum mapper, which caused a fallback on the
    Jdbi default enum mapper.

3.0.1
  - Kotlin mapper support for @Nested annotation
  - ReflectionMapperUtil utility class made public.
  - collectInto() and SQL Object return type support for OptionalInt, OptionalLong,
    and OptionalDouble, and Vavr Option.
  - New jdbi3-sqlite plugin with SQLite-specific binding and column mapping for java.net.URL.
  - Workaround for multithreaded race condition loading StringTemplate STGroups and templates.
  - Column mapper for Vavr Option.

3.0.0
  - [breaking] Added ConfigRegistry parameter to SqlLocator.locate() method.

3.0.0-rc2
  - Row and column mapper for Optional types
  - Binding of nested attributes e.g. ":user.address.city" with bindBean(), bindMethods(),
    bindFields(), as well as @BindBean, @BindMethods, and @BindFields in SQL objects.
  - Mapping of nested attributes with BeanMapper, ConstructorMapper, and FieldMapper, using
    the @Nested annotation.
  - SQL Objects inherit class annotations from supertypes.
  - bindList() and @BindList now follow the parameter naming style of the active SqlParser,
    via the new SqlParser.nameParameter() method. e.g. ":foo" for ColonPrefixSqlParser, vs
    "#foo" for HashPrefixSqlParser.

3.0.0-rc1
  - SQL Object methods may have a Consumer<T> instead of a return type. See
    http://jdbi.github.io/#_consumer_methods.

3.0.0-beta4
  - [breaking] ResultSetMapper -> ResultSetScanner; reducing overloaded 'Mapper'
  - PreparedBatch: throw an exception if you try to add() an empty binding
  - [breaking] Removed column mapper fallback behavior from
    StatementContext.findRowMapperFor() and RowMappers.findFor(), in favor or new
    StatementContext.findMapperFor() and Mappers.findFor() methods. Previously,
    findRowMapperFor() would first consult the RowMappers registry, then the
    ColumnMappers registry if no RowMapper was registered for a given type. Thus:
    - StatementContext.findMapperFor(...) or Mappers.findFor() may return a row mapper or
      a first-column mapper.
    - StatementContext.findRowMapperFor(...) or RowMappers.findFor() returns only row
      mappers
    - StatementContext.findColumnMapperFor(...) or ColumnMappers.findFor() returns only
      column mapper
  - [breaking] Renamed @SqlMethodAnnotation meta-annotation to @SqlOperation.
  - Added support for Vavr object-functional data types in jdbi3-vavr module.
  - java.time.ZoneId support

3.0.0-beta3
  - Added Kotlin extension methods to Jdbi class, to work around Kotlin's lack
    of support for exception transparency: withHandleUnchecked,
    useHandleUnchecked, inTransactionUnchecked, useTransactionUnchecked,
    withExtensionUnchecked, useExtensionUnchecked.
  - Renamed org.jdbi:jdbi3 artifact to org.jdbi:jdbi3-core, for consistency with
    other modules.
  - [breaking] StatementContext.getParsedSql() now returns a ParsedSql instead of String
  - [breaking] Remove SqlStatement fetchForward / Reverse ; statements now FORWARD_ONLY

3.0.0-beta2
  - [breaking] Removed Handle.update() and Handle.insert(), in favor of
    Handle.execute(), which does the same thing. Handle.execute() now returns
    the update count.
  - Removed core dependency on Guava.
  - [breaking] Switch from 1- to 0-based indices in OracleReturning.returnParameters()
  - [breaking] Added StatementContext parameter to NamedArgumentFinder.find() method
  - [breaking] Moved JoinRowMapper.JoinRow class to top-level class
  - [breaking] Modified @Register* annotations to be repeatable, instead of using
    array attributes.
  - [breaking] Moved and renamed MapEntryMapper.Config to top-level class
    MapEntryMappers
  - MapMapper preserves column ordering, #848
  - [breaking] split Handle.cleanupHandle() into cleanupHandleCommit() and *Rollback()
  - [breaking] remove TransactionStatus enum
  - [breaking] Refactored StatementRewriter into TemplateEngine and SqlParser.

3.0.0-beta1
  - [breaking] Refactored SqlStatementCustomizerFactory.createForParameter(...)
    - Now returns new SqlStatementParameterCustomizer type, so parameter customizers
      can be cached and reused for performance.
    - Now accepts a `Type` parameter, so parameter binders no longer have to check
      whether the statement is a PreparedBatch.
  - [breaking] Handlers config class, refactored HandlerFactory permit alternative
    method handler mapping strategies.
  - [breaking] Renamed BeanMapper, FieldMapper, and ConstructorMapper's `of(...)`
    methods to `factory(...)`. Added `of` methods in their place which return
    RowMappers, whereas the `factory` methods from before return `RowMapperFactory`s.
  - [breaking] Mixing named and positional parameters in SQL statements will now
    throw an exception. See https://github.com/jdbi/jdbi/pull/787
  - Handlers registry allows users to use custom SQL Object method handlers
    without a SQL method annotation.
  - HandlerDecorators registry allows adding custom behavior to any SQL Object
    method, with or without an annotation.
  - jdbi3-kotlin plugin adds support for mapping Kotlin data classes.
  - jdbi3-kotlin-sqlobject plugin adds support for Kotlin SQL Objects,
    including Kotlin default methods, and default parameter values.
  - Support for collecting results into Map, and Guava's Multimap.
  - Configuration option to control how "untyped null" arguments are bound.
    Useful for some database vendors (e.g. Derby, Sybase) that expect a different
    SQL type constant for null values.
  - Support boolean[] return type from @SqlBatch methods
  - Bug fixes:
    - NullPointerException in Postgres plugin when binding null UUID
    - IllegalArgumentException with @SqlBatch when the batch is empty
    - NullPointerException when `null` is bound to an array column.

3.0.0-beta0
  - Redesigned for Java 8 - lambdas, streams, optionals, exception transparency
  - Support for java.time (JSR-310) types like LocalDate and OffsetDateTime
  - Better support for custom collection types, using Java 8 Collector
  - SQL array support -- finally!
  - BeanMapper and other reflection-based mappers now recognize snake_case
    column names, and match them up to Java properties
  - Plugin architecture that makes it easy to share configuration
  - Plugins to support types from 3rd party libraries: JodaTime, Guava,
    StringTemplate, Spring
  - Plugins to support specific database vendors: H2, Oracle, Postgres
  - Migration-friendly: Jdbi v2 and v3 will happily coexist within the same
    project, so you can migrate at your own pace.

2.78
  - @BindIn: fix handling of empty lists on Postgres
  - clear SqlObject ThreadLocals on close, fixes leak on e.g. webapp reload
  - expose Script.getStatements()

2.77
  - Improved BindIn functionality: can now process Iterables and arrays/varargs
    of any type, and has configurable handling for a null/empty argument.
    Check the source code comments or your IDE hints for details.

2.76
  - SPRING BREAKING CHANGE: move from Spring 2 to Spring 3, how timely of us
  - SQL lookups in the context of a SqlObject method now also find according
    to the same rules as annotation
  - DefaultMapper now has option to disable case folding
  - Fix AbstractMethodError swallowing in SqlObject methods

2.75
  - simple @GetGeneratedKeys @SqlBatch support (only int keys for now)
  - ClasspathStatementLocator performance improvements

2.74
  - cglib 3.2.2, asm 5.1; fixes codegen for new Java 8 bridge methods
  - @UseStringTemplate3StatementLocator now caches created locators
  - new @OutParameter annotation for fetching named out params on @SqlCall methods
  - expose Handle.isClosed

2.73
  - Allow clearing of bindings in SQLStatement
  - (finally!) parse Postgres CAST syntax 'value::type' properly in colon
    prefix statements
  - fix @SqlBatch hanging if you forget to include an Iterable-like param
  - fix @SqlUpdate @GetGeneratedKeys to allow non-number return types
  - Expose Foreman on StatementContext

2.72
  - Support for the ability to provide a list of the column names returned
    in a prepared batch #254

2.71
  - fix @BindBean of private subtypes, #242

2.70 *** MAJOR CHANGES ***
  - allow JDK8 default methods in SQLObject interfaces. Backport of #190.
  - switch to standard Maven toolchains.xml for cross-compilation, #169.
    See https://maven.apache.org/guides/mini/guide-using-toolchains.html
    for instructions on how to use it.
  - Correctly handle semicolons and inline comments in SQL statements.
    Existing SQL statements may break due to lexer changes, ensure you have
    test coverage.
  - Introduce "column mappers" which dramatically improve type handling
    for BeanMapper-style automatic mapping
      see https://github.com/jdbi/jdbi/pull/164
  - Disallow "nested" transactions explicitly.  They almost certainly don't
    work the way you expect.  Use savepoints instead.
  - Eagerly check return type of @SqlUpdate annotated SqlObject methods
  - Allow getting generated keys by name for Oracle
  - Allow getting generated keys from prepared Batch statements
  - Cache StatementRewriter parsing of statements
  - Support mapping of URI, char, Character types

2.63
  - Include lambda-friendly callback methods on Handle and DBI, #156

2.62
  - Also include asm in shade, fixes build.  Sorry about the broken releases...

2.61 *** DO NOT USE ***
  - Fix shading broken in 2.60, fixes #152

2.60 *** DO NOT USE ***
  - Fix Javadoc generation for JDK6 and JDK8
  - Add support for /* */ style comments in statements
  - Add @BindMap annotation which allows parameters passed in a Map<String, Object>
  - Add support for running Script objects as individual statements rather than batch
  - Add support for default bind name based on argument position number (thanks @arteam)
  - Fix SqlObject connection leak through result iterator (thanks @pierre)
  - Switch to using cglib instead of cglib-nodep so we can pull ASM 5.0.2 which is Java 8 compatible
  - Classmate to 1.1.0

2.59
  - Fixes #137, broken ClasspathStatementLocator cache (thanks @HiJon89).
  - Recognize MySQL REPLACE statements

2.58
  - Identical to 2.57 except that the jar is correctly shaded.


2.57  *** DO NOT USE *** - Packaging for 2.57 was accidentially broken, use 2.58 instead.
                           Thanks to @HiJon89 for spotting the problem!
  - use Types.NULL for null objects (thanks @christophercurrie)
  - improve behavior on transactional autocommit (thanks @hawkan)
  - fix connection leak in on-demand sqlobject (thanks @pmaury)
  - code cleanups


2.54
  - fix cleanup bug when e.g. cleanupHandle was called multiple times
    on the same query.
  - Generic object binding uses specific type if value is non-null.


2.53
  - Tests now run in parallel
  - Added Template supergroup loading to StringTemplate3StatementLocator
  - add a global cache for templates loaded from an annotation.
  - fix a handler cache bug.

2.52
  - not released

2.51
  - fix PMD, Findbugs and javadoc complaints
  - clean license headers in all source files
  - use basepom.org standard-oss base pom to build,
      build with all checkers enabled
  - build with antlr 3.4
  - use classmate 0.9.0 (from 0.8.0)
  - make all dependencies that are not required optional (not provided)

2.50
  - add travis setup for autobuilds
  - Remove log4j dependency for slf4j logger
  - Ensure that compilation using JDK7 or better uses a JDK6 rt.jar
  - Fix the @BindBean / Foreman.waffle code to use correct ArgumentFactories
    and not just the ObjectArgumentFactory
  - fix spurious test failures when using newer versions of the surefire plugin


2.45
  - Support for setting Enum values from strings in BeanMapper
2.44
  - Add java.io.Closeable to Handle and ResultIterator
2.35
  - Use CGLIB for sql objects instead of dyanmic proxies
  - Support for classes as well as interfaces in the sql object api
  - Add @Transaction for non @Sql* methods in sql objects
  - @CreateSqlObject annotation sql objects to replace Transmogrifier

2.31
  - Add access to ResultSet on FoldController

2.12
  - Registered Mappers on DBi and Handle, and the Query#mapTo addition
  - Sql Object API

2.11
  - Botched release attempt with Maven 3

2.10.2
  - Bugfix: Allow escaping of arbitrary characters in the SQL source, especially allow
            escaping of ':' (which is needed for postgres type casts)

2.10.0
  - minor code cleanups to reduce number of warnings
  - Expose NamedArgumentFinder to allow custom lookup of Arguments. JDBI already provides
    two implementations of the Interface, one for Maps and one for BeanProperties.
  - Add ability to set query timeout (in seconds) on SqlStatement

2.9.3
  - Add <url /> element to pom so can get into central :-)

2.9.2
  - Add ` as a legal SQL character in colon prefix grammar
  - non-existent release, fighting maven

2.9.1
  - First 2.9 series release

2.9.0
  - Make the DefaultMapper public.
  - Aborted, trying to make gpg signing work correctly

2.8.0
  - Add methods to SqlStatement and PreparedBatch that allow adding a set of defines
    to the context in one go.
  - Add ~ { and } as legal characters in the colon prefix grammar

2.7.0
  - A TimingCollector was added which can be registered on the DBI or handle which then
    gets called with nanosecond resolution elapsed time every time a statement is run
    against the data base.
  - re-added some Exception constructors that were accidentially removed in 2.3.0 making
    2.4.0-2.6.x non-backwards compatible.
  - Bind java.util.Date as a timestamp because it contains time and date.
  - BasicHandle constructor is now package private (which it always should have been)
  - add Clirr Report to the Maven Site
  - convert all calls to System.currentTimeMillis() to System.nanoTime(), which is more
    accurate and much more lightweight. As we only calculate time differences, it is
    good enough.
  - fix more compiler warnings
  - add null checks for all object types on SqlStatement
  - move object null checks, that don't require boxing/unboxing
    into the Argument classes. Keep the checks for object/primitive
    types in SQL to avoid boxing/unboxing overhead.

2.6.0
   Fix a number of compiler warnings
   Add new binding methods for SqlStatement
    - Integer, Boolean, Byte, Long, Short  Object
    - double, float, short primitive
   All bind methods taking an object should check
   for null values and bind a NullArgument accordingly.

2.5.0
    Add new binding methods for SqlStatement
      - char types
      - boolean as int (for DBs missing a boolean type)
    Re-add unit test removed in 2.4.9 with unicode escapes

2.4.9
    Remove Unit tests that fails depending on Platform Encoding

2.4.8
    Switch to ANTLR 3 for grammars so that shading works again

2.4.5
    Move source code to github

2.4.4
    Fix several dependency and shading issues which came up from the
    ant to conversion.

2.4.3
    Add better messages on statement exceptions

2.4.2
    Switch to maven2 for builds

    Add the statement context to statement related exceptions, including a new
    DBIExcpetion abstact subclass, StatementException, which exposes this.

2.3.0
    Fix OracleReturning compile time dependency using Reflection.
    Deprecated OracleReturning.
    Added CallableStatement support :
      - new method handle.prepareCall
      - new Call class and CallableStatementMapper interface

    Fixes to colon prefix grammar to support empty string literals and
    escaped quotes.

    Added access to more of the actual context for a statement to StatementContext

2.2.2
    Change OracleReturning to use oracle.jdbc.oraclePreparedStatement for
    compatibility with ojdbc6.jar compatibility

2.2.1
    Fix a result set leak in the case of a Mapper raising an exception rather
    than returning cleanly

2.2.0
    Add DBI#inTransaction

2.1.1
    Add timing info to logging calls

2.1.0
    Add Query#fold

    Add additional logging around handles and transactions

2.0.2
    Clean up a NullPointerException which was masking an
    UnableToCreateStatementException

2.0.1
    Add '!' to the characters for LITERAL in the colon prefix grammar

2.0.0
    Add Query#list(int) in order to allow for a maximum resukt size from
    eager query execution.

    Add sql logging facility

1.4.6
    Fix an NPE when dealing with metadata in Args.

2.0pre17

    Change statement customizer to have before and after callbacks

    Change OracleReturning to use the after callback to extract results

2.0pre16
    Clean up the build so the stringtemplate stuff is useful

    SqlStatement#bind(*, Character) which converts to a string

    Provide a non-caching default statement builder

    Allow setting the statement builder on a DBI explicitely

    Allow re-use of a prepared batch by clearing the parts prior to execution

    Change query iterated results to clean resources in the same manner as list,
    just later

2.0pre15
    Move StringTemplate stuff back into unstable

    Support for checkpointed transactions

2.0pre14
    Add convenience classes for one value result sets

    StringTemplate 3.0 based statement locator and a classpath based loader

    Improve grammar for named param parsing (| in LITERAL)

2.0pre13
    Spring (2.0) support classes

    Add ability to define statement attributes at the DBI and Handle levels

    Have prepared batch use the statement locator

    Bean resultset mapper invokes the right ResultSet.getXXX() for each
    property type (getObject() on Oracle returns internal Oracle types)

    Allow positional binding for PreparedBatch

    Renamed PreparedBatchPart.another() to next()

    Change SqlStatement#first to return null on an empty result instead of an NPE

    Allow setting attributes on statement contexts for batches and prepared batches

    SqlStatement.bindNull(...)

2.0pre12
    [bugfix] Pass statement context into result mapped queries

2.0pre11
    Create the StatementContext to allow for tunneling state into the various
    client defined tweakables

2.0pre10
    allow numbers in named params

2.0pre9
    Fix up IDBI to have the DBI functional methods and not the config methods

2.0pre8
    Add double quote handling to named param magic

2.0pre7
    Added Oracle DML Returning features

2.0pre6
    Pluggable statement builders

    More literal characters in the named statement parser

2.0pre5
    Improve grammar for named param parsing (_ @ and _ in LITERAL)

2.0pre4
    Switch to an ANTLR based grammar for named param parsing

2.0pre3
    JDBC4 Style "Ease of Development" and API Docs

2.0pre2
    Flesh out convenience APIS

2.0pre1
    Complete Rewrite

1.4.5
    Fix bug in caching added in 1.4.4

    Optimize statement literal or named statement detection

1.4.4
    Allow for create/drop/alter statements

    Cache whether or not a driver supports asking for prepared statement parameter types

1.4.3
    Handle drivers (such as Oracle) which throw an exception when trying to retrieve
    prepared statement parameter type information.

1.4.2
    Be explicit about target jdk version (1.4) for this branch

1.4.1
    Fixed bug where null is being set via setObject instead of setNull
    Thank you, Simone Gianni!

1.4.0
    Expose the new functionality on interfaces as well as concrete classes

1.3.3
    Expose the handle decorator functionality on the IDBI interface

    Add a script locator mechanism analogous to the statement locator

1.3.2
    Save SQLException to provide more information to the DBIException on
    statement execution

1.3.1
    Issue with a matcher not being reset which only showed up under jdk 1.5. Thank you Patrick!

1.3.0
    Wrap exceptions thrown from handle in Spring DataAccessExceptions for the
    Spring adaptor. Thank you Thomas Risberg.

    Support for "global" named parameters at the handle and DBI levels

1.2.5
    Change Handle#script to batch the statements in the script

1.2.4
    Bug fix in named parameter handling with quotes (would ignore some named params incorrectly)

1.2.3
    Allow configuring transaction handlers in properties

    Allow configuring of externalized sql locating (ie, non-classpath)

1.2.2
    Add callback based transaction handling in order to cleanly support the various
    transactional contexts (CMT, BMT, Spring, Local) etc.

1.2.1
    Via the Spring DBIBean, IDBI#open(HandleCallback) now uses the transactionally bound handle
    if there is one.

1.2.0
    DBIException now extends RuntimeException. The 7 character change major release =)

    Added DBIUtils.closeHandleIfNecessary(Handle, IDBI) to allow for transparently managing
    transactions and connections in Spring whteher tx's are enabled or not.

1.1.2
    Handle#query(String, RowCallback): void no longer starts a transaction
    automagically

1.1.1
    Support full-line comments in external sql and sql scripts. Full line comments
    must begin with # or // or -- as the first character(s) on the line.

1.1.0
    Added handle#first(..): Map convenience functions to query for individual rows

    Removed DBITransactionFailedException and used plain old DBIException
    in its place

    Added unstable package for holding elements subject to API changes
    during a major release cycle.

    Handle decorator functionality added to unstable feature set

    JavaBean mapped named parameter support

    Renamed Handle#preparedBatch to Handle#prepareBatch

    Queries return java.util.List instead of java.util.Collection

    Much more sophisticated auto-configuration

    Broke backwards compatibility on handle.query(String, Object) method behavior
        (this is reason why 1.1.0 version increment)
        (read the javadocs if you use this method)

    Removed method Handle#query(String, Object, Object)
        Could lea to confusion with changed behavior mentioned above

1.0.10
    Batch and PreparedBatch Support

    Removed an unused exception

    Fixed bug in named parameter extractor (would miss named params not preceeded by whitespace)

1.0.9
    Better auto-detection of statement type (named, raw sql, etc)

1.0.8
    Spring integration tools

1.0.7
    Provide an interface for the DBI class in order to play nicer with proxies

1.0.6
    Prepared statement re-use was failing on Oracle, fixed.

1.0.5
    Fleshed out the execute(..) methods to take full array of arguments, like
    query.

    Added update(..): int which return number of rows affected

    Lots of internal refactoring

1.0.4
    Was swallowing an exception in one place for the (brief) 1.0.3 release.
    Definately upgrade if using 1.0.3

1.0.3
    Fixed a bug where quoted text could be interpreted as named tokens, bad me.

    Added HandleCallback methods to DBI to manage handle db resources etc for
    clients.

    Removed test dependency on Jakarta commons-io, which had been used, previously,
    for deleting the test database. Tests now depend only on derby and junit, still
    with no runtime dependencies (other than the JDBC driver for your database).

1.0.2
    Added facility for loading connection info from properties file
    for convenience. Totally optional, thankfully.

1.0.1
    Added overloaded argument signatures to callback-based queries

1.0
    Initial Release<|MERGE_RESOLUTION|>--- conflicted
+++ resolved
@@ -2,14 +2,11 @@
   - New API
     - ConnectionFactory now also may customize connection closing
     - GenericTypes.findGenericParameter(Type, Class) now also takes an index, e.g. to resolve `V` in `Map<K, V>`
-<<<<<<< HEAD
+    - @JdbiConstructor can now be placed on a static factory method
     - GenericMapMapperFactory enables fluent API and SqlObject support for mapping homogenously typed rows
       (e.g. "select 1.0 as low, 2.0 as medium, 3.0 as high") to `Map<String, V>` for any `V`
       that can be handled by a ColumnMapper.
     - ResultBearing.mapToMap overloads to use the GenericMapMapperFactory
-=======
-    - @JdbiConstructor can now be placed on a static factory method
->>>>>>> 0ffb040e
   - New beta API
     - Type qualifiers for binding and mapping. Use annotations to distinguish between different SQL
       data types that map to the same Java type. e.g. VARCHAR, NVARCHAR, and Postgres MACADDR all
