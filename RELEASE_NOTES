--- conflicted
+++ resolved
@@ -1,4 +1,3 @@
-<<<<<<< HEAD
 3.6.0
   - New beta API
     - Type qualifiers for binding and mapping. Use annotations to distinguish between different SQL
@@ -8,15 +7,12 @@
     - Support for Postgres MACADDR columns, using the @MacAddr qualifying annotation.
     - Support for HSTORE columns, using the @HStore annotation
 
-3.5.0
-=======
 3.5.2
   - Bug Fixes
     - bindList throws an NPE if called with an immutable list,
       method is safe according to the specification
 
 3.5.1 (whoops, 3.5.0 was released from the wrong commit!)
->>>>>>> e894990f
   - New API
     - SqlStatements.allowUnusedBindings allows you to bind Arguments to query parts that may be
       left out of the final query (e.g. by a TemplateEngine that renders conditional blocks)
