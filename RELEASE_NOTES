3.4.0
  - New API
<<<<<<< HEAD
    - SqlStatements.setQueryTimeout(int) to configure the JDBC Statement queryTimeout.
=======
    - StatementException.getShortMessage
  - Bug Fixes
    - Bridge methods cause SqlObject exceptions to get wrapped in `InvocationTargetException`
>>>>>>> 2adff86d

3.3.0
  - New API
    - SerializableTransactionRunner.setOnFailure(), setOnSuccess() methods allow callbacks to be
      registered to observe transaction success and failure.
    - JdbiRule.migrateWithFlyway() chaining method to run Flyway migrations on the test database
      prior to running tests.
    - @UseStringSubstitutorTemplateEngine SQL object annotation.
    - @Beta annotation to identify non-final APIs.
      - Application developers are invited to try out beta APIs and provide feedback to help us
        identify weaknesses and make improvements before new APIs are made final.
      - Library maintainers are discouraged from using beta APIs, as this might lead to
        ClassNotFoundExceptions or NoSuchMethodExceptions at runtime whenever beta APIs change.
  - Improvements
    - Added some extra javadoc to SqlLogger
    - @UseTemplateEngine now works with MessageFormatTemplateEngine and
      StringSubstitutorTemplateEngine
  - Bug fixes
    - SqlStatement.bindMethods() (and @BindMethods) now selects the correct method when the method
      return type is generic.
    - mapToMap() no longer throws an exception on empty resultsets when
      ResultProducers.allowNoResults is true
  - Breaking changes
    - Remove JdbiRule.createJdbi() in favor of createDataSource(). This was necessary to facilitate
      the migrateWithFlyway() feature above, and pave the way for future additions.
    - Remove SqlLogger.wrap() added in 3.2.0 from public API.
    - Convert MessageFormatTemplateEngine from an enum to a plain class with a public constructor.
      The INSTANCE enum constant has been likewise removed.
    - Remove StringSubstitutorTemplateEngine.defaults(), .withCustomizer() factory methods, in
      favor of the corresponding public constructors.

3.2.1
  - Fix IllegalArgumentException "URI is not hierarchical" in FreemarkerSqlLocator.

3.2.0
  - New modules:
    - jdbi3-testing - JdbiRule test rule for JUnit tests
    - jdbi3-freemarker - render SQL templates using FreeMarker
    - jdbi3-commons-text - render SQL templates using Apache commons-text StringSubstitutor
    - jdbi3-sqlite - plugin for use with SQLite database
  - New API
    - @SqlScript annotation to execute multiple statements
    - SqlLogger for logging queries, timing, and exceptions. Replacing TimingCollector, which
      is now deprecated
    - Add ResultProducers.allowNoResults configuration option in case you may or may not get a
      result set
    - MessageFormatTemplateEngine template engine, renders SQL using java.text.MessageFormat
    - SqliteDatabaseRule test rule (in jdbi3-core test jar)
  - Improvements
    - @MaxRows.value() may now be omitted when used as a parameter annotation
    - SerializableTransactionRunner 'max retries' handling throws more meaningful exceptions
    - Postgres operators like '?' and '?|' may now be used without being mistaken for a positional
      parameter. Escape them in your SQL statements as '??' and '??|', respectively.
    - Support for binding OptionalInt, OptionalLong, and OptionalDouble parameters.
  - Bug fixes:
    - SqlObject default methods now work in JDK 9
    - SqlObject no longer gets confused about result types due to bridge methods
    - StringTemplate no longer shares template groups across threads, to work around concurrency
      issues in StringTemplate project
    - DefineStatementLexer handles predicates that look like definitions better. No more errors
      on unmatched "<" when you really meant "less than!"
    - LocalDate binding should store the correct date when the server and database are running
      in different time zones.

3.1.1
  - Improve IBM JDK compatibility with default methods
  - Allow non-public SqlObject types!!!
  - Fix some ThreadLocal and StringTemplate leaks

3.1.0
  - The strict transaction handling check in Handle.close() may be disabled via
    getConfig(Handles.class).setForceEndTransactions(false).
  - StringTemplate SQL locator supports StringTemplate groups importing from other groups.
  - New RowReducer interface and related APIs make it simple to reduce master-detail joins
    into a series of master objects with the detail objects attached. See:
    - RowReducer interface
    - LinkedHashMapRowReducer abstract implementation for 90% of cases
    - ResultBearing.reduceRows(RowReducer)
    - @UseRowReducer SQL Object annotation
  - Fixed bug in PreparedBatch preventing batches from being reusable.
  - Additional Kotlin convenience methods to avoid adding ".java" on every Kotlin type:
    - Jdbi.withExtension(KClass, ExtensionCallback)
    - Jdbi.useExtension(KClass, ExtensionConsumer)
    - Jdbi.withExtensionUnchecked(KClass, callback)
    - Jdbi.useExtensionUnchecked(KClass, callback)
  - EnumMapper tries a case insensitive match if there's no exact match
  - OracleReturning.returningDml() supports named parameters
  - Fixed regression in Postgres typed enum mapper, which caused a fallback on the
    Jdbi default enum mapper.

3.0.1
  - Kotlin mapper support for @Nested annotation
  - ReflectionMapperUtil utility class made public.
  - collectInto() and SQL Object return type support for OptionalInt, OptionalLong,
    and OptionalDouble, and Vavr Option.
  - New jdbi3-sqlite plugin with SQLite-specific binding and column mapping for java.net.URL.
  - Workaround for multithreaded race condition loading StringTemplate STGroups and templates.
  - Column mapper for Vavr Option.

3.0.0
  - [breaking] Added ConfigRegistry parameter to SqlLocator.locate() method.

3.0.0-rc2
  - Row and column mapper for Optional types
  - Binding of nested attributes e.g. ":user.address.city" with bindBean(), bindMethods(),
    bindFields(), as well as @BindBean, @BindMethods, and @BindFields in SQL objects.
  - Mapping of nested attributes with BeanMapper, ConstructorMapper, and FieldMapper, using
    the @Nested annotation.
  - SQL Objects inherit class annotations from supertypes.
  - bindList() and @BindList now follow the parameter naming style of the active SqlParser,
    via the new SqlParser.nameParameter() method. e.g. ":foo" for ColonPrefixSqlParser, vs
    "#foo" for HashPrefixSqlParser.

3.0.0-rc1
  - SQL Object methods may have a Consumer<T> instead of a return type. See
    http://jdbi.github.io/#_consumer_methods.

3.0.0-beta4
  - [breaking] ResultSetMapper -> ResultSetScanner; reducing overloaded 'Mapper'
  - PreparedBatch: throw an exception if you try to add() an empty binding
  - [breaking] Removed column mapper fallback behavior from
    StatementContext.findRowMapperFor() and RowMappers.findFor(), in favor or new
    StatementContext.findMapperFor() and Mappers.findFor() methods. Previously,
    findRowMapperFor() would first consult the RowMappers registry, then the
    ColumnMappers registry if no RowMapper was registered for a given type. Thus:
    - StatementContext.findMapperFor(...) or Mappers.findFor() may return a row mapper or
      a first-column mapper.
    - StatementContext.findRowMapperFor(...) or RowMappers.findFor() returns only row
      mappers
    - StatementContext.findColumnMapperFor(...) or ColumnMappers.findFor() returns only
      column mapper
  - [breaking] Renamed @SqlMethodAnnotation meta-annotation to @SqlOperation.
  - Added support for Vavr object-functional data types in jdbi3-vavr module.
  - java.time.ZoneId support

3.0.0-beta3
  - Added Kotlin extension methods to Jdbi class, to work around Kotlin's lack
    of support for exception transparency: withHandleUnchecked,
    useHandleUnchecked, inTransactionUnchecked, useTransactionUnchecked,
    withExtensionUnchecked, useExtensionUnchecked.
  - Renamed org.jdbi:jdbi3 artifact to org.jdbi:jdbi3-core, for consistency with
    other modules.
  - [breaking] StatementContext.getParsedSql() now returns a ParsedSql instead of String
  - [breaking] Remove SqlStatement fetchForward / Reverse ; statements now FORWARD_ONLY

3.0.0-beta2
  - [breaking] Removed Handle.update() and Handle.insert(), in favor of
    Handle.execute(), which does the same thing. Handle.execute() now returns
    the update count.
  - Removed core dependency on Guava.
  - [breaking] Switch from 1- to 0-based indices in OracleReturning.returnParameters()
  - [breaking] Added StatementContext parameter to NamedArgumentFinder.find() method
  - [breaking] Moved JoinRowMapper.JoinRow class to top-level class
  - [breaking] Modified @Register* annotations to be repeatable, instead of using
    array attributes.
  - [breaking] Moved and renamed MapEntryMapper.Config to top-level class
    MapEntryMappers
  - MapMapper preserves column ordering, #848
  - [breaking] split Handle.cleanupHandle() into cleanupHandleCommit() and *Rollback()
  - [breaking] remove TransactionStatus enum
  - [breaking] Refactored StatementRewriter into TemplateEngine and SqlParser.

3.0.0-beta1
  - [breaking] Refactored SqlStatementCustomizerFactory.createForParameter(...)
    - Now returns new SqlStatementParameterCustomizer type, so parameter customizers
      can be cached and reused for performance.
    - Now accepts a `Type` parameter, so parameter binders no longer have to check
      whether the statement is a PreparedBatch.
  - [breaking] Handlers config class, refactored HandlerFactory permit alternative
    method handler mapping strategies.
  - [breaking] Renamed BeanMapper, FieldMapper, and ConstructorMapper's `of(...)`
    methods to `factory(...)`. Added `of` methods in their place which return
    RowMappers, whereas the `factory` methods from before return `RowMapperFactory`s.
  - [breaking] Mixing named and positional parameters in SQL statements will now
    throw an exception. See https://github.com/jdbi/jdbi/pull/787
  - Handlers registry allows users to use custom SQL Object method handlers
    without a SQL method annotation.
  - HandlerDecorators registry allows adding custom behavior to any SQL Object
    method, with or without an annotation.
  - jdbi3-kotlin plugin adds support for mapping Kotlin data classes.
  - jdbi3-kotlin-sqlobject plugin adds support for Kotlin SQL Objects,
    including Kotlin default methods, and default parameter values.
  - Support for collecting results into Map, and Guava's Multimap.
  - Configuration option to control how "untyped null" arguments are bound.
    Useful for some database vendors (e.g. Derby, Sybase) that expect a different
    SQL type constant for null values.
  - Support boolean[] return type from @SqlBatch methods
  - Bug fixes:
    - NullPointerException in Postgres plugin when binding null UUID
    - IllegalArgumentException with @SqlBatch when the batch is empty
    - NullPointerException when `null` is bound to an array column.

3.0.0-beta0
  - Redesigned for Java 8 - lambdas, streams, optionals, exception transparency
  - Support for java.time (JSR-310) types like LocalDate and OffsetDateTime
  - Better support for custom collection types, using Java 8 Collector
  - SQL array support -- finally!
  - BeanMapper and other reflection-based mappers now recognize snake_case
    column names, and match them up to Java properties
  - Plugin architecture that makes it easy to share configuration
  - Plugins to support types from 3rd party libraries: JodaTime, Guava,
    StringTemplate, Spring
  - Plugins to support specific database vendors: H2, Oracle, Postgres
  - Migration-friendly: Jdbi v2 and v3 will happily coexist within the same
    project, so you can migrate at your own pace.

2.78
  - @BindIn: fix handling of empty lists on Postgres
  - clear SqlObject ThreadLocals on close, fixes leak on e.g. webapp reload
  - expose Script.getStatements()

2.77
  - Improved BindIn functionality: can now process Iterables and arrays/varargs
    of any type, and has configurable handling for a null/empty argument.
    Check the source code comments or your IDE hints for details.

2.76
  - SPRING BREAKING CHANGE: move from Spring 2 to Spring 3, how timely of us
  - SQL lookups in the context of a SqlObject method now also find according
    to the same rules as annotation
  - DefaultMapper now has option to disable case folding
  - Fix AbstractMethodError swallowing in SqlObject methods

2.75
  - simple @GetGeneratedKeys @SqlBatch support (only int keys for now)
  - ClasspathStatementLocator performance improvements

2.74
  - cglib 3.2.2, asm 5.1; fixes codegen for new Java 8 bridge methods
  - @UseStringTemplate3StatementLocator now caches created locators
  - new @OutParameter annotation for fetching named out params on @SqlCall methods
  - expose Handle.isClosed

2.73
  - Allow clearing of bindings in SQLStatement
  - (finally!) parse Postgres CAST syntax 'value::type' properly in colon
    prefix statements
  - fix @SqlBatch hanging if you forget to include an Iterable-like param
  - fix @SqlUpdate @GetGeneratedKeys to allow non-number return types
  - Expose Foreman on StatementContext

2.72
  - Support for the ability to provide a list of the column names returned
    in a prepared batch #254

2.71
  - fix @BindBean of private subtypes, #242

2.70 *** MAJOR CHANGES ***
  - allow JDK8 default methods in SQLObject interfaces. Backport of #190.
  - switch to standard Maven toolchains.xml for cross-compilation, #169.
    See https://maven.apache.org/guides/mini/guide-using-toolchains.html
    for instructions on how to use it.
  - Correctly handle semicolons and inline comments in SQL statements.
    Existing SQL statements may break due to lexer changes, ensure you have
    test coverage.
  - Introduce "column mappers" which dramatically improve type handling
    for BeanMapper-style automatic mapping
      see https://github.com/jdbi/jdbi/pull/164
  - Disallow "nested" transactions explicitly.  They almost certainly don't
    work the way you expect.  Use savepoints instead.
  - Eagerly check return type of @SqlUpdate annotated SqlObject methods
  - Allow getting generated keys by name for Oracle
  - Allow getting generated keys from prepared Batch statements
  - Cache StatementRewriter parsing of statements
  - Support mapping of URI, char, Character types

2.63
  - Include lambda-friendly callback methods on Handle and DBI, #156

2.62
  - Also include asm in shade, fixes build.  Sorry about the broken releases...

2.61 *** DO NOT USE ***
  - Fix shading broken in 2.60, fixes #152

2.60 *** DO NOT USE ***
  - Fix Javadoc generation for JDK6 and JDK8
  - Add support for /* */ style comments in statements
  - Add @BindMap annotation which allows parameters passed in a Map<String, Object>
  - Add support for running Script objects as individual statements rather than batch
  - Add support for default bind name based on argument position number (thanks @arteam)
  - Fix SqlObject connection leak through result iterator (thanks @pierre)
  - Switch to using cglib instead of cglib-nodep so we can pull ASM 5.0.2 which is Java 8 compatible
  - Classmate to 1.1.0

2.59
  - Fixes #137, broken ClasspathStatementLocator cache (thanks @HiJon89).
  - Recognize MySQL REPLACE statements

2.58
  - Identical to 2.57 except that the jar is correctly shaded.


2.57  *** DO NOT USE *** - Packaging for 2.57 was accidentially broken, use 2.58 instead.
                           Thanks to @HiJon89 for spotting the problem!
  - use Types.NULL for null objects (thanks @christophercurrie)
  - improve behavior on transactional autocommit (thanks @hawkan)
  - fix connection leak in on-demand sqlobject (thanks @pmaury)
  - code cleanups


2.54
  - fix cleanup bug when e.g. cleanupHandle was called multiple times
    on the same query.
  - Generic object binding uses specific type if value is non-null.


2.53
  - Tests now run in parallel
  - Added Template supergroup loading to StringTemplate3StatementLocator
  - add a global cache for templates loaded from an annotation.
  - fix a handler cache bug.

2.52
  - not released

2.51
  - fix PMD, Findbugs and javadoc complaints
  - clean license headers in all source files
  - use basepom.org standard-oss base pom to build,
      build with all checkers enabled
  - build with antlr 3.4
  - use classmate 0.9.0 (from 0.8.0)
  - make all dependencies that are not required optional (not provided)

2.50
  - add travis setup for autobuilds
  - Remove log4j dependency for slf4j logger
  - Ensure that compilation using JDK7 or better uses a JDK6 rt.jar
  - Fix the @BindBean / Foreman.waffle code to use correct ArgumentFactories
    and not just the ObjectArgumentFactory
  - fix spurious test failures when using newer versions of the surefire plugin


2.45
  - Support for setting Enum values from strings in BeanMapper
2.44
  - Add java.io.Closeable to Handle and ResultIterator
2.35
  - Use CGLIB for sql objects instead of dyanmic proxies
  - Support for classes as well as interfaces in the sql object api
  - Add @Transaction for non @Sql* methods in sql objects
  - @CreateSqlObject annotation sql objects to replace Transmogrifier

2.31
  - Add access to ResultSet on FoldController

2.12
  - Registered Mappers on DBi and Handle, and the Query#mapTo addition
  - Sql Object API

2.11
  - Botched release attempt with Maven 3

2.10.2
  - Bugfix: Allow escaping of arbitrary characters in the SQL source, especially allow
            escaping of ':' (which is needed for postgres type casts)

2.10.0
  - minor code cleanups to reduce number of warnings
  - Expose NamedArgumentFinder to allow custom lookup of Arguments. JDBI already provides
    two implementations of the Interface, one for Maps and one for BeanProperties.
  - Add ability to set query timeout (in seconds) on SqlStatement

2.9.3
  - Add <url /> element to pom so can get into central :-)

2.9.2
  - Add ` as a legal SQL character in colon prefix grammar
  - non-existent release, fighting maven

2.9.1
  - First 2.9 series release

2.9.0
  - Make the DefaultMapper public.
  - Aborted, trying to make gpg signing work correctly

2.8.0
  - Add methods to SqlStatement and PreparedBatch that allow adding a set of defines
    to the context in one go.
  - Add ~ { and } as legal characters in the colon prefix grammar

2.7.0
  - A TimingCollector was added which can be registered on the DBI or handle which then
    gets called with nanosecond resolution elapsed time every time a statement is run
    against the data base.
  - re-added some Exception constructors that were accidentially removed in 2.3.0 making
    2.4.0-2.6.x non-backwards compatible.
  - Bind java.util.Date as a timestamp because it contains time and date.
  - BasicHandle constructor is now package private (which it always should have been)
  - add Clirr Report to the Maven Site
  - convert all calls to System.currentTimeMillis() to System.nanoTime(), which is more
    accurate and much more lightweight. As we only calculate time differences, it is
    good enough.
  - fix more compiler warnings
  - add null checks for all object types on SqlStatement
  - move object null checks, that don't require boxing/unboxing
    into the Argument classes. Keep the checks for object/primitive
    types in SQL to avoid boxing/unboxing overhead.

2.6.0
   Fix a number of compiler warnings
   Add new binding methods for SqlStatement
    - Integer, Boolean, Byte, Long, Short  Object
    - double, float, short primitive
   All bind methods taking an object should check
   for null values and bind a NullArgument accordingly.

2.5.0
    Add new binding methods for SqlStatement
      - char types
      - boolean as int (for DBs missing a boolean type)
    Re-add unit test removed in 2.4.9 with unicode escapes

2.4.9
    Remove Unit tests that fails depending on Platform Encoding

2.4.8
    Switch to ANTLR 3 for grammars so that shading works again

2.4.5
    Move source code to github

2.4.4
    Fix several dependency and shading issues which came up from the
    ant to conversion.

2.4.3
    Add better messages on statement exceptions

2.4.2
    Switch to maven2 for builds

    Add the statement context to statement related exceptions, including a new
    DBIExcpetion abstact subclass, StatementException, which exposes this.

2.3.0
    Fix OracleReturning compile time dependency using Reflection.
    Deprecated OracleReturning.
    Added CallableStatement support :
      - new method handle.prepareCall
      - new Call class and CallableStatementMapper interface

    Fixes to colon prefix grammar to support empty string literals and
    escaped quotes.

    Added access to more of the actual context for a statement to StatementContext

2.2.2
    Change OracleReturning to use oracle.jdbc.oraclePreparedStatement for
    compatibility with ojdbc6.jar compatibility

2.2.1
    Fix a result set leak in the case of a Mapper raising an exception rather
    than returning cleanly

2.2.0
    Add DBI#inTransaction

2.1.1
    Add timing info to logging calls

2.1.0
    Add Query#fold

    Add additional logging around handles and transactions

2.0.2
    Clean up a NullPointerException which was masking an
    UnableToCreateStatementException

2.0.1
    Add '!' to the characters for LITERAL in the colon prefix grammar

2.0.0
    Add Query#list(int) in order to allow for a maximum resukt size from
    eager query execution.

    Add sql logging facility

1.4.6
    Fix an NPE when dealing with metadata in Args.

2.0pre17

    Change statement customizer to have before and after callbacks

    Change OracleReturning to use the after callback to extract results

2.0pre16
    Clean up the build so the stringtemplate stuff is useful

    SqlStatement#bind(*, Character) which converts to a string

    Provide a non-caching default statement builder

    Allow setting the statement builder on a DBI explicitely

    Allow re-use of a prepared batch by clearing the parts prior to execution

    Change query iterated results to clean resources in the same manner as list,
    just later

2.0pre15
    Move StringTemplate stuff back into unstable

    Support for checkpointed transactions

2.0pre14
    Add convenience classes for one value result sets

    StringTemplate 3.0 based statement locator and a classpath based loader

    Improve grammar for named param parsing (| in LITERAL)

2.0pre13
    Spring (2.0) support classes

    Add ability to define statement attributes at the DBI and Handle levels

    Have prepared batch use the statement locator

    Bean resultset mapper invokes the right ResultSet.getXXX() for each
    property type (getObject() on Oracle returns internal Oracle types)

    Allow positional binding for PreparedBatch

    Renamed PreparedBatchPart.another() to next()

    Change SqlStatement#first to return null on an empty result instead of an NPE

    Allow setting attributes on statement contexts for batches and prepared batches

    SqlStatement.bindNull(...)

2.0pre12
    [bugfix] Pass statement context into result mapped queries

2.0pre11
    Create the StatementContext to allow for tunneling state into the various
    client defined tweakables

2.0pre10
    allow numbers in named params

2.0pre9
    Fix up IDBI to have the DBI functional methods and not the config methods

2.0pre8
    Add double quote handling to named param magic

2.0pre7
    Added Oracle DML Returning features

2.0pre6
    Pluggable statement builders

    More literal characters in the named statement parser

2.0pre5
    Improve grammar for named param parsing (_ @ and _ in LITERAL)

2.0pre4
    Switch to an ANTLR based grammar for named param parsing

2.0pre3
    JDBC4 Style "Ease of Development" and API Docs

2.0pre2
    Flesh out convenience APIS

2.0pre1
    Complete Rewrite

1.4.5
    Fix bug in caching added in 1.4.4

    Optimize statement literal or named statement detection

1.4.4
    Allow for create/drop/alter statements

    Cache whether or not a driver supports asking for prepared statement parameter types

1.4.3
    Handle drivers (such as Oracle) which throw an exception when trying to retrieve
    prepared statement parameter type information.

1.4.2
    Be explicit about target jdk version (1.4) for this branch

1.4.1
    Fixed bug where null is being set via setObject instead of setNull
    Thank you, Simone Gianni!

1.4.0
    Expose the new functionality on interfaces as well as concrete classes

1.3.3
    Expose the handle decorator functionality on the IDBI interface

    Add a script locator mechanism analogous to the statement locator

1.3.2
    Save SQLException to provide more information to the DBIException on
    statement execution

1.3.1
    Issue with a matcher not being reset which only showed up under jdk 1.5. Thank you Patrick!

1.3.0
    Wrap exceptions thrown from handle in Spring DataAccessExceptions for the
    Spring adaptor. Thank you Thomas Risberg.

    Support for "global" named parameters at the handle and DBI levels

1.2.5
    Change Handle#script to batch the statements in the script

1.2.4
    Bug fix in named parameter handling with quotes (would ignore some named params incorrectly)

1.2.3
    Allow configuring transaction handlers in properties

    Allow configuring of externalized sql locating (ie, non-classpath)

1.2.2
    Add callback based transaction handling in order to cleanly support the various
    transactional contexts (CMT, BMT, Spring, Local) etc.

1.2.1
    Via the Spring DBIBean, IDBI#open(HandleCallback) now uses the transactionally bound handle
    if there is one.

1.2.0
    DBIException now extends RuntimeException. The 7 character change major release =)

    Added DBIUtils.closeHandleIfNecessary(Handle, IDBI) to allow for transparently managing
    transactions and connections in Spring whteher tx's are enabled or not.

1.1.2
    Handle#query(String, RowCallback): void no longer starts a transaction
    automagically

1.1.1
    Support full-line comments in external sql and sql scripts. Full line comments
    must begin with # or // or -- as the first character(s) on the line.

1.1.0
    Added handle#first(..): Map convenience functions to query for individual rows

    Removed DBITransactionFailedException and used plain old DBIException
    in its place

    Added unstable package for holding elements subject to API changes
    during a major release cycle.

    Handle decorator functionality added to unstable feature set

    JavaBean mapped named parameter support

    Renamed Handle#preparedBatch to Handle#prepareBatch

    Queries return java.util.List instead of java.util.Collection

    Much more sophisticated auto-configuration

    Broke backwards compatibility on handle.query(String, Object) method behavior
        (this is reason why 1.1.0 version increment)
        (read the javadocs if you use this method)

    Removed method Handle#query(String, Object, Object)
        Could lea to confusion with changed behavior mentioned above

1.0.10
    Batch and PreparedBatch Support

    Removed an unused exception

    Fixed bug in named parameter extractor (would miss named params not preceeded by whitespace)

1.0.9
    Better auto-detection of statement type (named, raw sql, etc)

1.0.8
    Spring integration tools

1.0.7
    Provide an interface for the DBI class in order to play nicer with proxies

1.0.6
    Prepared statement re-use was failing on Oracle, fixed.

1.0.5
    Fleshed out the execute(..) methods to take full array of arguments, like
    query.

    Added update(..): int which return number of rows affected

    Lots of internal refactoring

1.0.4
    Was swallowing an exception in one place for the (brief) 1.0.3 release.
    Definately upgrade if using 1.0.3

1.0.3
    Fixed a bug where quoted text could be interpreted as named tokens, bad me.

    Added HandleCallback methods to DBI to manage handle db resources etc for
    clients.

    Removed test dependency on Jakarta commons-io, which had been used, previously,
    for deleting the test database. Tests now depend only on derby and junit, still
    with no runtime dependencies (other than the JDBC driver for your database).

1.0.2
    Added facility for loading connection info from properties file
    for convenience. Totally optional, thankfully.

1.0.1
    Added overloaded argument signatures to callback-based queries

1.0
    Initial Release<|MERGE_RESOLUTION|>--- conflicted
+++ resolved
@@ -1,12 +1,9 @@
 3.4.0
   - New API
-<<<<<<< HEAD
+    - StatementException.getShortMessage
     - SqlStatements.setQueryTimeout(int) to configure the JDBC Statement queryTimeout.
-=======
-    - StatementException.getShortMessage
   - Bug Fixes
     - Bridge methods cause SqlObject exceptions to get wrapped in `InvocationTargetException`
->>>>>>> 2adff86d
 
 3.3.0
   - New API
