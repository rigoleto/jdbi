/*
 * Licensed under the Apache License, Version 2.0 (the "License");
 * you may not use this file except in compliance with the License.
 * You may obtain a copy of the License at
 *
 * http://www.apache.org/licenses/LICENSE-2.0
 *
 * Unless required by applicable law or agreed to in writing, software
 * distributed under the License is distributed on an "AS IS" BASIS,
 * WITHOUT WARRANTIES OR CONDITIONS OF ANY KIND, either express or implied.
 * See the License for the specific language governing permissions and
 * limitations under the License.
 */

package org.jdbi.v3.sqlobject.customizer;


import java.lang.annotation.Annotation;
import java.lang.annotation.ElementType;
import java.lang.annotation.Retention;
import java.lang.annotation.RetentionPolicy;
import java.lang.annotation.Target;
import java.lang.reflect.Method;
import java.lang.reflect.Parameter;
import java.util.Arrays;
import java.util.List;

import org.jdbi.v3.core.statement.StatementContext;
import org.jdbi.v3.sqlobject.internal.ParameterUtil;

/**
 * Defines a named attribute as a comma-separated {@link String} from the elements of the annotated array or
 * {@link List} argument. Attributes are stored on the {@link StatementContext}, and may be used by
 * statement customizers such as the statement rewriter. For example:
 *
 * <pre>
 * &#64;SqlUpdate("insert into &lt;table&gt; (&lt;columns&gt;) values (&lt;values&gt;)")
 * int insert(@Define String table, @DefineList List&lt;String&gt; columns, @BindList List&lt;Object&gt; values);
 *
 * &#64;SqlQuery("select &lt;columns&gt; from &lt;table&gt; where id = :id")
 * ResultSet select(@DefineList("columns") List&lt;String&gt; columns, @Define("table") String table, @Bind("id") long id);
 * </pre>
 *
 * <p>
 * An array or {@code List} argument passed to {@code @DefineList} will be converted to a comma-separated String and set
 * as a whole as a single specified attribute. Duplicate members in the {@code List} may cause SQL exceptions. An empty
 * {@code List} or {@code null} members in the {@code List} will result in an {@link IllegalArgumentException}.
 * </p>
 *
 * <p>
 * Be aware of the list members you're binding with @DefineList, as there is no input sanitization! <b>Blindly passing
 * Strings through <code>@DefineList</code> may make your application vulnerable to SQL Injection.</b>
 * </p>
 *
 * @see Define
 */
@Retention(RetentionPolicy.RUNTIME)
@Target(ElementType.PARAMETER)
@SqlStatementCustomizingAnnotation(DefineList.Factory.class)
public @interface DefineList
{
    /**
     * The attribute name to define. If omitted, the name of the annotated parameter is used. It is an error to omit
     * the name when there is no parameter naming information in your class files.
     *
     * @return the attribute key
     */
    String value() default "";

    final class Factory implements SqlStatementCustomizerFactory
    {

        @Override
        public SqlStatementParameterCustomizer createForParameter(Annotation annotation,
                                                                  Class<?> sqlObjectType,
                                                                  Method method,
                                                                  Parameter param,
                                                                  int index)
        {
<<<<<<< HEAD
            DefineList d = (DefineList) annotation;
            final String name = ParameterUtil.getParameterName(d, d.value(), param);

            return (stmt, arg) -> {
                List<?> argsList;
                if (arg instanceof List) {
                    argsList = (List<?>) arg;
                } else if (arg instanceof Object[]) {
                    argsList = Arrays.asList((Object[]) arg);
                } else if (arg == null) {
                    throw new IllegalArgumentException("A null object was passed as a @DefineList parameter. " +
                            "@DefineList is only supported on List and array arguments");
                } else {
                    throw new IllegalArgumentException("A " + arg.getClass() + " object was passed as a @DefineList " +
                            "parameter. @DefineList is only supported on List and array arguments");
                }

                if (argsList.isEmpty()) {
                    throw new IllegalArgumentException("An empty list was passed as a @DefineList parameter. Can't define " +
                            "an empty attribute.");
                }

                if (argsList.contains(null)) {
                    throw new IllegalArgumentException("A @DefineList parameter was passed a list with null values in it.");
                }

=======
            final DefineList d = (DefineList) annotation;
            final String name = ParameterUtil.getParameterName(d, d.value(), param);

            return (stmt, arg) -> {
                List<?> argsList;
                if (arg instanceof List) {
                    argsList = (List<?>) arg;
                } else if (arg instanceof Object[]) {
                    argsList = Arrays.asList((Object[]) arg);
                } else {
                    if (arg == null) {
                        throw new IllegalArgumentException("A null object was passed as a @DefineList parameter. " +
                                "@DefineList is only supported on List and array arguments");
                    }
                    throw new IllegalArgumentException("A " + arg.getClass() + " object was passed as a @DefineList " +
                            "parameter. @DefineList is only supported on List and array arguments");
                }
                if (argsList.isEmpty()) {
                    throw new IllegalArgumentException("An empty list was passed as a @DefineList parameter. Can't define " +
                            "an empty attribute.");
                }
                if (argsList.contains(null)) {
                    throw new IllegalArgumentException("A @DefineList parameter was passed a list with null values in it.");
                }

>>>>>>> d2bd7253
                stmt.defineList(name, argsList);
            };
        }
    }
}<|MERGE_RESOLUTION|>--- conflicted
+++ resolved
@@ -77,8 +77,7 @@
                                                                   Parameter param,
                                                                   int index)
         {
-<<<<<<< HEAD
-            DefineList d = (DefineList) annotation;
+            final DefineList d = (DefineList) annotation;
             final String name = ParameterUtil.getParameterName(d, d.value(), param);
 
             return (stmt, arg) -> {
@@ -94,34 +93,6 @@
                     throw new IllegalArgumentException("A " + arg.getClass() + " object was passed as a @DefineList " +
                             "parameter. @DefineList is only supported on List and array arguments");
                 }
-
-                if (argsList.isEmpty()) {
-                    throw new IllegalArgumentException("An empty list was passed as a @DefineList parameter. Can't define " +
-                            "an empty attribute.");
-                }
-
-                if (argsList.contains(null)) {
-                    throw new IllegalArgumentException("A @DefineList parameter was passed a list with null values in it.");
-                }
-
-=======
-            final DefineList d = (DefineList) annotation;
-            final String name = ParameterUtil.getParameterName(d, d.value(), param);
-
-            return (stmt, arg) -> {
-                List<?> argsList;
-                if (arg instanceof List) {
-                    argsList = (List<?>) arg;
-                } else if (arg instanceof Object[]) {
-                    argsList = Arrays.asList((Object[]) arg);
-                } else {
-                    if (arg == null) {
-                        throw new IllegalArgumentException("A null object was passed as a @DefineList parameter. " +
-                                "@DefineList is only supported on List and array arguments");
-                    }
-                    throw new IllegalArgumentException("A " + arg.getClass() + " object was passed as a @DefineList " +
-                            "parameter. @DefineList is only supported on List and array arguments");
-                }
                 if (argsList.isEmpty()) {
                     throw new IllegalArgumentException("An empty list was passed as a @DefineList parameter. Can't define " +
                             "an empty attribute.");
@@ -130,7 +101,6 @@
                     throw new IllegalArgumentException("A @DefineList parameter was passed a list with null values in it.");
                 }
 
->>>>>>> d2bd7253
                 stmt.defineList(name, argsList);
             };
         }
