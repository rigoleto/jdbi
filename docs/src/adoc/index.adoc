--- conflicted
+++ resolved
@@ -541,8 +541,6 @@
     .findOnly();
 ----
 
-<<<<<<< HEAD
-=======
 You can produce `Map<String, Object>` instances which map column name to value.
 Column names are converted to lowercase, as JDBC drivers have different and often confusing
 rules around case sensitivity.
@@ -559,7 +557,6 @@
 * demonstrate providing a column mapper inline
 * demonstrate mapToBean()
 
->>>>>>> c2ceffc5
 === Mappers
 
 Jdbi makes use of mappers to convert result data into Java objects. There are
