/*
 * Licensed under the Apache License, Version 2.0 (the "License");
 * you may not use this file except in compliance with the License.
 * You may obtain a copy of the License at
 *
 * http://www.apache.org/licenses/LICENSE-2.0
 *
 * Unless required by applicable law or agreed to in writing, software
 * distributed under the License is distributed on an "AS IS" BASIS,
 * WITHOUT WARRANTIES OR CONDITIONS OF ANY KIND, either express or implied.
 * See the License for the specific language governing permissions and
 * limitations under the License.
 */
package org.jdbi.v3.jpa;

<<<<<<< HEAD
import org.jdbi.v3.sqlobject.customizer.SqlStatementCustomizerFactory;
import org.jdbi.v3.sqlobject.customizer.SqlStatementCustomizingAnnotation;
import org.jdbi.v3.sqlobject.customizer.SqlStatementParameterCustomizer;

=======
>>>>>>> d2bd7253
import java.lang.annotation.Annotation;
import java.lang.annotation.ElementType;
import java.lang.annotation.Retention;
import java.lang.annotation.RetentionPolicy;
import java.lang.annotation.Target;
import java.lang.reflect.InvocationTargetException;
import java.lang.reflect.Method;
import java.lang.reflect.Parameter;

import org.jdbi.v3.sqlobject.customizer.SqlStatementCustomizerFactory;
import org.jdbi.v3.sqlobject.customizer.SqlStatementCustomizingAnnotation;
import org.jdbi.v3.sqlobject.customizer.SqlStatementParameterCustomizer;

@Retention(RetentionPolicy.RUNTIME)
@Target({ ElementType.PARAMETER })
@SqlStatementCustomizingAnnotation(BindJpa.Factory.class)
public @interface BindJpa {
    String value() default "";

    class Factory implements SqlStatementCustomizerFactory {
        @Override
        public SqlStatementParameterCustomizer createForParameter(Annotation annotation,
<<<<<<< HEAD
                                                                  Class<?> sqlObjectType,
                                                                  Method method,
                                                                  Parameter param,
                                                                  int index) {
=======
                                                         Class<?> sqlObjectType,
                                                         Method method,
                                                         Parameter param,
                                                         int index) {
>>>>>>> d2bd7253
            BindJpa bind = (BindJpa) annotation;
            final String prefix;
            if (bind.value().isEmpty()) {
                prefix = "";
            } else {
                prefix = bind.value() + ".";
            }
<<<<<<< HEAD

=======
>>>>>>> d2bd7253
            return (stmt, arg) -> {
                JpaClass<?> jpaClass = JpaClass.get(arg.getClass());
                for (JpaMember member : jpaClass.members()) {
                    stmt.bindByType(
                            prefix + member.getColumnName(),
                            readMember(arg, member),
                            member.getType());
                }
            };
        }

        private static Object readMember(Object entity, JpaMember member) {
            try {
                return member.read(entity);
            } catch (IllegalAccessException e) {
                String message = String.format(
                        "Unable to access property value for column %s",
                        member.getColumnName());
                throw new EntityMemberAccessException(message, e);
            } catch (InvocationTargetException e) {
                String message = String.format(
                        "Exception thrown in accessor method for column %s",
                        member.getColumnName());
                throw new EntityMemberAccessException(message, e);
            }
        }
    }
}<|MERGE_RESOLUTION|>--- conflicted
+++ resolved
@@ -13,13 +13,6 @@
  */
 package org.jdbi.v3.jpa;
 
-<<<<<<< HEAD
-import org.jdbi.v3.sqlobject.customizer.SqlStatementCustomizerFactory;
-import org.jdbi.v3.sqlobject.customizer.SqlStatementCustomizingAnnotation;
-import org.jdbi.v3.sqlobject.customizer.SqlStatementParameterCustomizer;
-
-=======
->>>>>>> d2bd7253
 import java.lang.annotation.Annotation;
 import java.lang.annotation.ElementType;
 import java.lang.annotation.Retention;
@@ -42,17 +35,10 @@
     class Factory implements SqlStatementCustomizerFactory {
         @Override
         public SqlStatementParameterCustomizer createForParameter(Annotation annotation,
-<<<<<<< HEAD
                                                                   Class<?> sqlObjectType,
                                                                   Method method,
                                                                   Parameter param,
                                                                   int index) {
-=======
-                                                         Class<?> sqlObjectType,
-                                                         Method method,
-                                                         Parameter param,
-                                                         int index) {
->>>>>>> d2bd7253
             BindJpa bind = (BindJpa) annotation;
             final String prefix;
             if (bind.value().isEmpty()) {
@@ -60,10 +46,6 @@
             } else {
                 prefix = bind.value() + ".";
             }
-<<<<<<< HEAD
-
-=======
->>>>>>> d2bd7253
             return (stmt, arg) -> {
                 JpaClass<?> jpaClass = JpaClass.get(arg.getClass());
                 for (JpaMember member : jpaClass.members()) {
